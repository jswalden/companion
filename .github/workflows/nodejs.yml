name: Build binaries
on: [push]

jobs:
  linux64:
    runs-on: ubuntu-20.04
    outputs:
      version: ${{ steps.filenames.outputs.longversion }}
      do-docker: ${{ steps.upload.outputs.branch }}
    steps:
      - uses: actions/checkout@v3
        with:
          fetch-depth: 0
      - name: Use Node.js
        uses: actions/setup-node@v3
        with:
          node-version-file: '.node-version'

      - name: Cache build sources
        uses: actions/cache@v3
        with:
          path: .cache
          key: linux-x64-build-cache

      - name: build & package
        run: |
          # try and avoid timeout errors
          yarn config set network-timeout 100000 -g

          yarn update

          yarn zx tools/build/complete.mjs

          # manually tar it, to preserve the symlinks
          cd electron-output
          mv linux-unpacked companion-x64
          tar -cvzf companion-x64.tar.gz companion-x64
        env:
          CI: 1
          SENTRY_DSN: ${{ secrets.SENTRY_DSN }}
          SENTRY_AUTH_TOKEN: ${{ secrets.SENTRY_AUTH_TOKEN }}
          USE_HARD_LINKS: false

      - name: Determine files to upload
        id: filenames
        shell: bash
        run: |
          VERSION=$(cat ./dist/BUILD)

          echo "sourcename=electron-output/companion-x64.tar.gz" >> $GITHUB_OUTPUT
          echo "targetname=companion-linux-x64-${VERSION}.tar.gz" >> $GITHUB_OUTPUT
          echo "longversion=${VERSION}" >> $GITHUB_OUTPUT

      - name: Upload build
        id: upload
        uses: bitfocus/actions/upload-and-notify@main
        with:
          long-version: ${{ steps.filenames.outputs.longversion }}
          beta-branch: beta
          dev-branch: develop

          source-filename: ${{ steps.filenames.outputs.sourcename }}
          destination-filename: ${{ steps.filenames.outputs.targetname }}
          s3-host: ${{ secrets.S3_HOST }}
          s3-bucket: ${{ secrets.S3_BUCKET }}/companion
          s3-access-key: ${{ secrets.S3_KEY }}
          s3-secret-key: ${{ secrets.S3_SECRET }}

          api-product: companion
          api-target: 'linux-tgz'
          api-secret: ${{ secrets.BITFOCUS_API_PROJECT_SECRET }}

  linux-arm64:
    runs-on: ubuntu-20.04
    steps:
      - uses: actions/checkout@v3
        with:
          fetch-depth: 0
      - name: Use Node.js
        uses: actions/setup-node@v3
        with:
          node-version-file: '.node-version'

      - name: Cache build sources
        uses: actions/cache@v3
        with:
          path: .cache
          key: linux-arm64-build-cache

      - name: build & package
        run: |
          # try and avoid timeout errors
          yarn config set network-timeout 100000 -g

          yarn update

          yarn zx tools/build/complete.mjs linux-arm64

          # manually tar it, to preserve the symlinks
          cd electron-output
          mv linux-arm64-unpacked companion-arm64
          tar -cvzf companion-arm64.tar.gz companion-arm64
        env:
          CI: 1
          SENTRY_DSN: ${{ secrets.SENTRY_DSN }}
          SKIP_LAUNCH_CHECK: true
          USE_HARD_LINKS: false

      - name: Determine files to upload
        id: filenames
        shell: bash
        run: |
          VERSION=$(cat ./dist/BUILD)

          echo "sourcename=electron-output/companion-arm64.tar.gz" >> $GITHUB_OUTPUT
          echo "targetname=companion-linux-arm64-${VERSION}.tar.gz" >> $GITHUB_OUTPUT
          echo "longversion=${VERSION}" >> $GITHUB_OUTPUT

      - name: Upload build
        uses: bitfocus/actions/upload-and-notify@main
        with:
          long-version: ${{ steps.filenames.outputs.longversion }}
          beta-branch: beta
          dev-branch: develop

          source-filename: ${{ steps.filenames.outputs.sourcename }}
          destination-filename: ${{ steps.filenames.outputs.targetname }}
          s3-host: ${{ secrets.S3_HOST }}
          s3-bucket: ${{ secrets.S3_BUCKET }}/companion
          s3-access-key: ${{ secrets.S3_KEY }}
          s3-secret-key: ${{ secrets.S3_SECRET }}

          api-product: companion
          api-target: 'linux-arm64-tgz'
          api-secret: ${{ secrets.BITFOCUS_API_PROJECT_SECRET }}

  osx:
    runs-on: macos-11
    steps:
      - uses: actions/checkout@v3
        with:
          fetch-depth: 0
      - name: Use Node.js
        uses: actions/setup-node@v3
        with:
          node-version-file: '.node-version'

      - name: Cache build sources
        uses: actions/cache@v3
        with:
          path: .cache
          key: macos-x64-build-cache

      - name: build & package
        run: |
          # try and avoid timeout errors
          yarn config set network-timeout 100000 -g

          yarn update

          yarn zx tools/build/complete.mjs
        env:
          CI: 1
          CSC_LINK: ${{ secrets.OSX_CSC_LINK }}
          CSC_KEY_PASSWORD: ${{ secrets.OSX_CSC_KEY_PASSWORD }}
          APPLEID: ${{ secrets.APPLEID }}
          APPLETEAMID: ${{ secrets.APPLETEAMID }}
          APPLEIDPASS: ${{ secrets.APPLEIDPASS }}
          SENTRY_DSN: ${{ secrets.SENTRY_DSN }}
          USE_HARD_LINKS: false

      - name: Determine files to upload
        id: filenames
        shell: bash
        run: |
          VERSION=$(cat ./dist/BUILD)

          echo "sourcename=electron-output/companion-mac-x64.dmg" >> $GITHUB_OUTPUT
          echo "targetname=companion-mac-x64-${VERSION}.dmg" >> $GITHUB_OUTPUT
          echo "longversion=${VERSION}" >> $GITHUB_OUTPUT

      - name: Upload build
        uses: bitfocus/actions/upload-and-notify@main
        with:
          long-version: ${{ steps.filenames.outputs.longversion }}
          beta-branch: beta
          dev-branch: develop

          source-filename: ${{ steps.filenames.outputs.sourcename }}
          destination-filename: ${{ steps.filenames.outputs.targetname }}
          s3-host: ${{ secrets.S3_HOST }}
          s3-bucket: ${{ secrets.S3_BUCKET }}/companion
          s3-access-key: ${{ secrets.S3_KEY }}
          s3-secret-key: ${{ secrets.S3_SECRET }}

          api-product: companion
          api-target: 'mac-intel'
          api-secret: ${{ secrets.BITFOCUS_API_PROJECT_SECRET }}

  osx-arm64:
    runs-on: macos-11
    steps:
      - uses: actions/checkout@v3
        with:
          fetch-depth: 0
      - name: Use Node.js
        uses: actions/setup-node@v3
        with:
          node-version-file: '.node-version'

      - name: Cache build sources
        uses: actions/cache@v3
        with:
          path: .cache
          key: macos-arm64-build-cache

      - name: yarn update
        run: |
          # try and avoid timeout errors
          yarn config set network-timeout 100000 -g

          yarn update
        env:
          CI: 1
      - name: build & package
        run: |
          yarn zx tools/build/complete.mjs darwin-arm64
        env:
          CI: 1
          CSC_LINK: ${{ secrets.OSX_CSC_LINK }}
          CSC_KEY_PASSWORD: ${{ secrets.OSX_CSC_KEY_PASSWORD }}
          APPLEID: ${{ secrets.APPLEID }}
          APPLETEAMID: ${{ secrets.APPLETEAMID }}
          APPLEIDPASS: ${{ secrets.APPLEIDPASS }}
          SENTRY_DSN: ${{ secrets.SENTRY_DSN }}
          USE_HARD_LINKS: false
          SKIP_LAUNCH_CHECK: true

      - name: Determine files to upload
        id: filenames
        shell: bash
        run: |
          VERSION=$(cat ./dist/BUILD)

          echo "sourcename=electron-output/companion-mac-arm64.dmg" >> $GITHUB_OUTPUT
          echo "targetname=companion-mac-arm64-${VERSION}.dmg" >> $GITHUB_OUTPUT
          echo "longversion=${VERSION}" >> $GITHUB_OUTPUT

      - name: Upload build
        uses: bitfocus/actions/upload-and-notify@main
        with:
          long-version: ${{ steps.filenames.outputs.longversion }}
          beta-branch: beta
          dev-branch: develop

          source-filename: ${{ steps.filenames.outputs.sourcename }}
          destination-filename: ${{ steps.filenames.outputs.targetname }}
          s3-host: ${{ secrets.S3_HOST }}
          s3-bucket: ${{ secrets.S3_BUCKET }}/companion
          s3-access-key: ${{ secrets.S3_KEY }}
          s3-secret-key: ${{ secrets.S3_SECRET }}

          api-product: companion
          api-target: 'mac-arm'
          api-secret: ${{ secrets.BITFOCUS_API_PROJECT_SECRET }}

  win64:
    runs-on: windows-2019
    steps:
      - uses: actions/checkout@v3
        with:
          fetch-depth: 0
      - name: Use Node.js
        uses: actions/setup-node@v3
        with:
          node-version-file: '.node-version'

      - name: Cache build sources
        uses: actions/cache@v3
        with:
          path: .cache
          key: windows-x64-build-cache

      - name: build & package
        shell: bash
        run: |
          # try and avoid timeout errors
          yarn config set network-timeout 100000 -g

          # This fixes it somehow, and without it we get no logs from any shell scripts which are run
          yarn config set script-shell bash

          yarn update

          # zx needs this to be unset..
          yarn config set script-shell ''

          yarn zx tools/build/complete.mjs
        env:
          CI: 1
          CSC_LINK: ${{ secrets.CSC_LINK }}
          CSC_KEY_PASSWORD: ${{ secrets.CSC_KEY_PASSWORD }}
          SENTRY_DSN: ${{ secrets.SENTRY_DSN }}

      - name: Determine files to upload
        id: filenames
        shell: bash
        run: |
          VERSION=$(cat ./dist/BUILD)

          echo "sourcename=electron-output/companion-win64.exe" >> $GITHUB_OUTPUT
          echo "targetname=companion-win64-${VERSION}.exe" >> $GITHUB_OUTPUT
          echo "longversion=${VERSION}" >> $GITHUB_OUTPUT

      - name: Upload build
        uses: bitfocus/actions/upload-and-notify@main
        with:
          long-version: ${{ steps.filenames.outputs.longversion }}
          beta-branch: beta
          dev-branch: develop

          source-filename: ${{ steps.filenames.outputs.sourcename }}
          destination-filename: ${{ steps.filenames.outputs.targetname }}
          s3-host: ${{ secrets.S3_HOST }}
          s3-bucket: ${{ secrets.S3_BUCKET }}/companion
          s3-access-key: ${{ secrets.S3_KEY }}
          s3-secret-key: ${{ secrets.S3_SECRET }}

          api-product: companion
          api-target: 'win-x64'
          api-secret: ${{ secrets.BITFOCUS_API_PROJECT_SECRET }}

  docker-image:
    runs-on: ubuntu-latest

    needs:
      - linux64
      - linux-arm64

    env:
      IMAGE_NAME: companion

    steps:
<<<<<<< HEAD
      - uses: actions/checkout@v3
        if: ${{ needs.linux64.outputs.do-docker }}

      - name: Determine target image name
        if: ${{ needs.linux64.outputs.do-docker }}
        id: image-name
        run: |
          BUILD_VERSION=${{ needs.linux64.outputs.version }}

          IMAGE_ID=ghcr.io/${{ github.repository }}/$IMAGE_NAME

           # Change all uppercase to lowercase
          IMAGE_ID=$(echo $IMAGE_ID | tr '[A-Z]' '[a-z]')

          # Strip git ref prefix from version
          VERSION=$(echo "${{ github.ref }}" | sed -e 's,.*/\(.*\),\1,')

          # Strip "v" prefix from tag name
          [[ "${{ github.ref }}" == "refs/tags/"* ]] && VERSION=$(echo $VERSION | sed -e 's/^v//')

          # Use Docker `latest` tag convention
          [ "$VERSION" == "master" ] && VERSION=latest

          IMAGES=
          IMAGES="$IMAGE_ID:$VERSION,$IMAGES"
          # IMAGES="$IMAGE_ID:$BUILD_VERSION,$IMAGES" TODO - this would be nice to have, but the version needs making docker-tag safe first

          # debug output
          echo images $IMAGES
          echo "images=$IMAGES" >> $GITHUB_OUTPUT
          echo "build_version=$BUILD_VERSION" >> $GITHUB_OUTPUT
=======
      - name: Docker meta
        if: ${{ needs.linux64.outputs.do-docker }}
        id: meta
        uses: docker/metadata-action@v5
        with:
          images: |
            ghcr.io/${{ github.repository }}/${{ env.IMAGE_NAME }}
          tags: |
            type=raw,value=${{ needs.linux64.outputs.version }}
            type=ref,event=tag
            type=ref,event=branch
>>>>>>> f9ceca0a

      - name: Set up QEMU
        if: ${{ steps.meta.outputs.tags }}
        uses: docker/setup-qemu-action@v2

      - name: Set up Docker Buildx
        if: ${{ steps.meta.outputs.tags }}
        uses: docker/setup-buildx-action@v2

      - name: Login to registry
        if: ${{ steps.meta.outputs.tags }}
        uses: docker/login-action@v2
        with:
          registry: ghcr.io
          username: ${{ github.actor }}
          password: ${{ secrets.GITHUB_TOKEN }}

      - uses: actions/checkout@v3
        if: ${{ steps.meta.outputs.tags }}

      - name: Build and push
        uses: docker/build-push-action@v3
        if: ${{ steps.meta.outputs.tags }}
        with:
          context: .
          file: Dockerfile.prebuild
          platforms: linux/amd64,linux/arm64/v8
          push: true
          labels: ${{ steps.meta.outputs.labels }}
          tags: '${{ steps.meta.outputs.tags }}'
          build-args: |
            build_name=${{ needs.linux64.outputs.version }}<|MERGE_RESOLUTION|>--- conflicted
+++ resolved
@@ -341,39 +341,6 @@
       IMAGE_NAME: companion
 
     steps:
-<<<<<<< HEAD
-      - uses: actions/checkout@v3
-        if: ${{ needs.linux64.outputs.do-docker }}
-
-      - name: Determine target image name
-        if: ${{ needs.linux64.outputs.do-docker }}
-        id: image-name
-        run: |
-          BUILD_VERSION=${{ needs.linux64.outputs.version }}
-
-          IMAGE_ID=ghcr.io/${{ github.repository }}/$IMAGE_NAME
-
-           # Change all uppercase to lowercase
-          IMAGE_ID=$(echo $IMAGE_ID | tr '[A-Z]' '[a-z]')
-
-          # Strip git ref prefix from version
-          VERSION=$(echo "${{ github.ref }}" | sed -e 's,.*/\(.*\),\1,')
-
-          # Strip "v" prefix from tag name
-          [[ "${{ github.ref }}" == "refs/tags/"* ]] && VERSION=$(echo $VERSION | sed -e 's/^v//')
-
-          # Use Docker `latest` tag convention
-          [ "$VERSION" == "master" ] && VERSION=latest
-
-          IMAGES=
-          IMAGES="$IMAGE_ID:$VERSION,$IMAGES"
-          # IMAGES="$IMAGE_ID:$BUILD_VERSION,$IMAGES" TODO - this would be nice to have, but the version needs making docker-tag safe first
-
-          # debug output
-          echo images $IMAGES
-          echo "images=$IMAGES" >> $GITHUB_OUTPUT
-          echo "build_version=$BUILD_VERSION" >> $GITHUB_OUTPUT
-=======
       - name: Docker meta
         if: ${{ needs.linux64.outputs.do-docker }}
         id: meta
@@ -385,7 +352,6 @@
             type=raw,value=${{ needs.linux64.outputs.version }}
             type=ref,event=tag
             type=ref,event=branch
->>>>>>> f9ceca0a
 
       - name: Set up QEMU
         if: ${{ steps.meta.outputs.tags }}
