# Bitfocus Companion

<<<<<<< HEAD
## Companion v3.0.0 - Unreleased

Documented up to bde02297f71b0b88e1d8cf03080e707e2bfcae87

### BREAKING CHANGES

- Windows 7, 8 and 8.1 are no longer supported. This is due to Chromium ending support for these versions.
- Modules are required to be written in a new format. Some modules may be broken or missing if they have not been updated before the release.
- Companion now runs on node 18. This should have no impact to users, only module developers.
- Large parts of the internals of Companion have been overhauled or rewritten.
- Format of streamdeck and other surfaces ids have changed. They may become unlinked in some places
- Some modules have made some breaking changes due to new requirements from Companion. Make sure to check everything over before your first show.

### 📣 CORE FEATURES AND IMPROVEMENTS

- Updated logo
- Modernisation and large restructuring of codebase
- Modules run in child processes. This ensures that module crashes cannot crash the whole of Companion
- buttons can have multiple steps (replaces latching) (https://github.com/bitfocus/companion/pull/1630) (https://github.com/bitfocus/companion/pull/2187)
- buttons can execute different actions for long presses (https://github.com/bitfocus/companion/pull/2171)
- Use hidraw usb backend on linux, this will improve usb performance on linux or companion-pi
- Split launcher and Companion main process, allow for better recovery if companion crashes
- Support module development against release builds of Companion
- Rework ui data flow, to reduce amount of data sent to the ui
- Support multiple emulators with new styling
- Overhaul tablet/web views and remove old tablet/web-buttons pages
- Watch for usb devices being connected
- Show inactive surfaces in the ui
- Various usability improvements to editing buttons (https://github.com/bitfocus/companion/pull/2127)
- Action recorder (https://github.com/bitfocus/companion/pull/2125)
- Show button preview on internal actions & feedbacks (https://github.com/bitfocus/companion/issues/2102)
- Enable/disable any action or feedback on a button or trigger
- Connections list is now manually sortable
- Triggers list is now manually sortable
- Overhaul triggers editor to be like the button editor
- Support multiple event sources per trigger, and a separate condition
- Image buffers returned from feedbacks will now be properly composited
- Launcher option to run at login
- Improved search function in add connections list
- Support rotary events from elgato streamdeck plugin
- Support the new Razer Stream Controller X
- Improved expression syntax with support for functions and strings
- UI style improvements
- New import/export system, allowing for more fine-grained control
- New variables of page names
- Rework internal actions to have less duplication

### 🐞 BUG FIXES

- Ensure variable ids are valid
- Ensure custom variable ids are valid
- Ensure connection labels are valid
- Color picker indicates the currently selected swatch
=======
## Companion v2.4.2 - Release Notes

### 🐞 BUG FIXES

- UI crash after saving a trigger
- UI crash if module status is not a string
- Missing libasound2 in docker image

### 🐞 MODULE FIXES

- bitfocus-companion
- equipson-lightshark
- generic-artnet
- generic-sacn
- haivision-connectdvr
- zoom-osc-iso
>>>>>>> fcb5a863

## Companion v2.4.1 - Release Notes

### 🐞 BUG FIXES

- X-keys LEDs always show colors from page 1
- Fixes for Loupedeck support
- Dropdowns using `allowCustom` reject values if not using regex
- Export page broken (#2210)
- Colorpicker in modals broken (#2203)

### 🐞 MODULE FIXES

- analogway-awj
- bmd-atem
- esphome-api
- figure53-qlab-advance
- middleman-adit
- roland-v60hd
- zoom-osc-iso

## Companion v2.4.0 - Release Notes

### 📣 CORE FEATURES AND IMPROVEMENTS

- Option to enable react-dnd-touch-backend 'experiment'
- Filter in variables table (#1899)
- Additional custom variable internal actions
- Option to persist custom variable
- Support for new Stream Deck XL revision
- Loupedeck Live support (#2110)
- Loupedeck Live S support
- Stream Deck + support

### 🐞 BUG FIXES

- Increase yarn timeout to avoid failed builds
- Fix multi-dropdown `maxSelection` property
- Dropdown not enforcing regex when adding custom values
- Satellite bitmap rotation
- Add action/feedback modal fails to display error
- Missing method on X-keys
- Colors for bottom row of X-keys buttons not showing
- Docker: use correct directory when local modules are added (#2163)
- Select input dropdowns being clipped inside scroll regions
- Color picker posititioning
- Restore custom variable values when importing config (#2191)
- Dropdowns in modals broken (#2196)

### 🧩 NEW MODULES

- analogway-awj
- arri-tally
- audac-mtx
- birddog-central
- blustream-hdmimatrix
- cleartouch-ippctrl
- discord-api
- djsoft-radioboss
- ecamm-live
- eiki-wspprojector
- generic-filereader
- generic-ping
- google-sheets
- middleman-adit
- neumannmueller-stageflow
- nortek-bluebolt
- pnh-soundr
- rationalacoustics-smaart4
- rgblink-mini
- rgblink-x3
- roland-v160hd
- televic-dcerno
- tplink-kasasmartstrip
- tslproducts-umdlistener
- utahscientific-bpspanel
- vdwall-lvp615
- vislink-ulrx-ld
- vizrt-tcp-engine-trio

### 👍🏻 MODULE IMPROVEMENTS

- aja-helo
- arkaos-mediamaster
- barco-eventmaster
- behringer-x32
- behringer-xair
- birddog-ptz
- bitfocus-companion
- bmd-atem
- bmd-hyperdeck
- bmd-webpresenterhd
- denon-receiver
- figure53-qlab-advance
- generic-pjlink
- generic-tcp-serial
- generic-tcp-udp
- getontime-ontime
- h2r-graphics
- imimot-mitti
- ipl-ocp
- kramer-matrix
- liminalet-zoomosc
- ltn-schedule
- magewell-proconvert-decoder
- magewell-ultrastream
- malighting-grandma2
- motu-avb
- newtek-tricaster
- obs-studio
- panasonic-kairos
- panasonic-ptz
- pixap-pixtimerpro
- pnh-opencountdown
- presentationtools-aps
- presentationtools-cuetimer
- rationalacoustics-smaart3
- renewedvision-propresenter
- roland-v60hd
- rossvideo-videoserver
- seervision-suite
- softron-movierecorder
- sony-visca
- studiocoast-vmix
- techministry-spotifycontroller
- tesmart-hdmimatrix
- timemachines-clock
- tslproducts-umd
- vdo-ninja
- videolan-vlc
- vizio-smartcast
- yamaha-rcp
- zoom-osc-iso

## Companion v2.3.1 - Release Notes

### 🐞 BUG FIXES

- Presets panel sometimes erroring after adding an instance
- Dockerfile install `iputils-ping` (#2084)
- Detect satellite sockets going stale and close them
- Calls to child.send for disconnected usb devices fail
- Clone cached actions/feedbacks/presets so that UI can reliably get changes
- "Failed to build list of modules" due to module keyword issues (#2111)
- Unable to enable/disable triggers via action (#2082)

### 🐞 MODULE FIXES

- bitfocus-companion
- bmd-atem
- bytehive-playoutbee
- evertz-quartz
- generic-tcp-serial
- haivision-connectdvr
- homeassistant-server
- planningcenter-serviceslive
- pnh-opencountdown
- sony-cled
- techministry-spotifycontroller
- tslproducts-umd
- vicreo-hotkey
- vystem-api
- zoom-osc-iso

## Companion v2.3.0 - Release Notes

### 📣 CORE FEATURES AND IMPROVEMENTS

- Set custom variables with the remote protocols (HTTP, UDP, TCP & OSC)
- Support the new revision of the Streamdeck Mini
- Optimise data sending to the browser, to make usage smoother over a VPN
- Add 'learn' button for actions and feedbacks to populate with the current values (not implemented in many modules)
- Modules can handle some http requests, allowing for simpler workflows

### 🐞 BUG FIXES

- Better error handling in the UI
- Improve UI performance
- Sanitise filename of exports for unusual characters
- Add connection filter box crash with certain strings
- Time interval triggers could get into an infinite loop

### 🧩 NEW MODULES

- biamp-tesira
- devantech-ds
- discord-api
- epson-businesspj
- equipson-lightshark
- evertz-quartz
- getontime-ontime
- google-sheets
- notion-timestamp
- pnh-opencountdown
- roland-v160hd
- sony-cled
- techministry-spotifycontroller
- televic-dcerno
- teradek-prismflex
- tplink-kasasmartstrip
- videocom-zoom-bridge
- zoom-osc-iso

### 👍🏻 MODULE IMPROVEMENTS

- audiostrom-liveprofessor
- birddog-ptz
- bitfocus-companion
- bitfocus-snapshot
- bmd-atem
- bmd-hyperdeck
- bmd-videohub
- bmd-webpresenterhd
- dataton-watchout
- draco-tera
- figure53-qlab-advance
- generic-pjlink
- haivision-kbencoder
- ipl-ocp
- kramer-vp727
- lgtv-display
- newbluefx-titler
- newtek-ndistudiomonitor
- panasonic-kairos
- phillips-hue
- sennheiser-evolutionwireless
- studiocoast-vmix
- teradek-vidiu
- theatrixx-xpresscue
- timemachines-clock
- toggl-track
- vicreo-hotkey
- videolan-vlc

## Companion v2.2.3 - Release Notes

### 🐞 BUG FIXES

- Fixed surface picker id property
- Mitigated corrupt db fatal crashes
- Minor UI fixes for action/feedback options

### 🐞 MODULE FIXES

- birddog-ptz
- bitfocus-companion
- figure53-qlab-advance
- generic-pjlink
- ubiquiti-unifi
- visualproductions-bstation2

## Companion v2.2.2 - Release Notes

### 🐞 MODULE FIXES

- etc-eos
- generic-pjlink
- groupme-webhooks
- lgtv-display
- panasonic-projector
- roland-v600uhd
- studiocoast-vmix

## Companion v2.2.1 - Release Notes

### 📣 CORE FEATURES AND IMPROVEMENTS

- Support for the new Elgato Pedal
- Better support for custom modules when using Docker
- Action & Feedback browser
- Option to remove the top-bar per button
- Performance improvements of the admin UI
- Improvements to the Satellite API

### 🐞 BUG FIXES

- Fix support for Windows 7
- Some fixes when importing pages/exports
- Better XKeys support
- Some crash fixes

### 🧩 NEW MODULES

- adder-xdip
- allenheath-avantis
- birddog-ptz
- cvmeventi-countdown
- disguise-smc
- esphome-api
- groupme-webhooks
- kiloview-encoder
- lea-amplifier
- lgtv-display
- mvr-helios
- orei-matrix
- panasonic-kairos
- reddotlogics-hdmimatrix
- samsung-display
- sennheiser-evolutionwireless
- theatrixx-xpresscue
- tplink-taposmartplug
- ventuz-director
- workflownetwork-livetime

### 👍🏻 MODULE IMPROVEMENTS

- aja-helo
- aja-kumo
- barco-eventmaster
- birddog-ptz
- bitfocus-companion
- bmd-atem
- bmd-hyperdeck
- bmd-teranex
- bmd-videohub
- bmd-webpresenterhd
- canon-ptz
- christie-projector
- danielnoethen-butt
- digitalloggers-powercontroller
- draco-tera
- generic-artnet
- generic-http
- generic-osc
- generic-pjlink
- generic-swp08
- generic-websocket
- globalcache-itac-sl
- grassvalley-amp
- haivision-connectdvr
- homeassistant-server
- iiyama-prolite
- imagine-lrc
- imimot-mitti
- ltn-schedule
- magewell-proconvert-decoder
- makeprox-glue
- middlethings-middlecontrol
- newtek-tricaster
- noismada-octopuslistener
- novastar-controller
- obs-studio
- pixap-pixtimerpro
- roland-v600uhd
- roland-xs84h
- showcuesystems-scs
- skaarhoj-rawpanel
- snapav-wattbox
- softron-ontheairvideo
- spotify-remote
- studiocoast-vmix
- techministry-midirelay
- tow-mixeffect
- vicreo-hotkey
- vystem-api
- yamaha-rcp

## Companion v2.2.0 - Release Notes

### 📣 CORE FEATURES AND IMPROVEMENTS

- New UI: Written in React, designed to be much faster and more responsive
- New Configuration Wizard for new installs and upgrades
- MacOS builds are now signed and notarized, and Windows builds are signed
- Native builds for MacOS M1 processors (arm64)
- "Getting Started" Documentation Updated and Revised
- Scheduler/Trigger Management: Now you can schedule button presses based on variable values or time of day. Automate anything with Companion!
- Custom variables: Create your own variables independent of modules/connections. You can then pass these into actions or triggers.
- Re-added Ember+ server
- Additional draw functions in Image
- Option to remove the top bar on all buttons
- Context menu added to tray icon for quick access to core functions, like rescanning for USB devices
- Instances are now called Connections
- Support for X-Keys surfaces/devices (disabled by default on upgrades)
- Ability to clear the png image used on a button
- Modules no longer loaded at launch to reduce startup time
- Streamdecks can be positioned inside the 8x4 grid, not always the top left corner
- Streamdecks can now be named in the UI for easier identification
- Serve the webui over https. Note: This does not mean it should be exposed to the internet, and is intended to allow - for embedding in iframes within other applications
- USB rescan can now be triggered over the remote API protocols
- New Satellite API implementation. Simpler to implement on clients, and won't have breaking changes in future releases.
- TCP/HTTP/OSC/UDP APIs are now all opt-in (automatically enabled for existing installations), and can be run on custom ports
- Path of Companion config directory can now be specified with the COMPANION_CONFIG_BASEDIR environment variable

### BREAKING CHANGES

- The Elgato plugin (to allow you to use both Companion and the Elgato Stream Deck software at the same time) is now opt-in within Companion and disabled by default, in order to avoid conflicts between both sets of software. It must be enabled in Companion before it can be used.

### 🐞 BUG FIXES

- MacOS: UI breaking after companion has been running for many days
- Added try-catch blocking for some instance calls
- Allow PWA (Progressive Web App) for all pages
- Add some additional characters to the 7px text font
- Variable parsing can no longer get stuck in infinite loops
- MacOS: Allow binding the webui to vlan/vpn interfaces
- Various other fixes and improvements

### 🧩 NEW MODULES

- Arkaos Mediamaster
- Allen & Heath AHM
- Allen & Heath Avantis
- Axis PTZ
- Barco Clickshare
- Biamp Audia
- Bitfocus Snapshot
- Blackmagic Audio Monitor
- Blackmagic WebPresenter HD
- Blackbird HDMI Matrix
- Blackbox Boxilla
- Boinx Mimolive
- Boreal Systems Director
- Brompton Tessera
- ByteHive PlayoutBee
- Canon PTZ
- Canon XF
- Cisco WebEx (Websocket)
- ClassX Liveboard
- Connect Webcaster
- Ctpsystems dio8008r
- Cyp HDMI Matrix
- Daniel Nöthen butt - broadcast using this tool
- Dataprobe iBoot PDU
- Dcc Ex Command Station
- Digital Loggers Power Controller
- Extron XTP 3200
- Generic Websocket
- Generic SWP08
- Haivision KBencoder
- Hermann StageTimerIO
- Ifelseware avkey
- Iiyama Prolite
- Intelix INT-HDX
- ioversal Vertex
- IPL OCP
- Imagine LRC
- Jozee Media J-Counter
- Kiloview NDI
- LeadLED Clockotron
- Leafcoders Titler
- Linkbox Remote
- Livemind Recorder
- Ltn Schedule
- Lumens Media processor
- Magic Home Blub
- Makepro-x Glue
- Middlethings Middlecontrol
- Muxlab KVM
- Nexo NXAMP
- Nobe Omniscope
- Novastar H-Series
- Olzzon NDI Controller
- Panasonic Lumix
- Phillips Hue
- Rocosoft PtzJoy
- RossVideo Video Server
- Seervision Suite
- Shure MXA910
- Shure MXN5
- Shure P300
- Shure SCM820
- Skaarhoj Raw Panel
- SnapAV WattBox
- Softouch EasyWorship
- Softron MovieRecorder
- Sony Broadcast Monitor
- Spotify Remote
- SPX GC
- Symetrix DSP
- Tally-MA Wireless Tally
- Teradek VidiU X
- Tesmart HDMI Matrix
- Time Machines Corp Clock
- Toggl Track
- TPLink Kasa Smart Blub
- TPLink Kasa Smart Dimmer
- TPLink Kasa Smart Plug
- TVOne Corio
- Tow MixEffect
- Visual Productions Cuety
- VDO Ninja
- Vimeo Livestream Studio 6
- Vistream Online
- vystem Platform

### 👍🏻 MODULE IMPROVEMENTS

Many of our modules have had various new features and bugfixes since our last public release of Companion.

- Allean & Heath QU
- Allean & Heath SQ
- AJA Ki Pro
- AJA Kumo
- Analog Way Aquilon Line
- Audivero Unity Intercom Client
- Avolites Titan
- Barco Eventmaster
- Barco Pulse
- Behringer X32/M32
- Behringer XAir
- Behringer Wing
- Birddog Studio
- Birddog VISCA
- Bitfocus Companion
- Blackmagic ATEM
- Blackmagic Hyperdeck
- Blackmagic Multivew 4
- CasparCG Server
- Chamsys MagicQ OSC
- Christie Projector
- Cisco CMS
- Dataton Watchout
- Depili Clock-8001
- Dolby Cinema Processor
- Elgato Keylight
- Epiphan Pearl
- ETC EOS
- Extron SMP351
- Figure53 Go Button
- Figure53 QLab Advanced
- Generic Artnet
- Generic EmberPlus
- Generic HTTP
- Generic TCP/UDP
- Generic MQTT
- Generic OSC
- Haivision Connect DVR
- Haivision KB Encoder
- H2R Graphics
- Homeassistant
- Ifelseware avplayback
- Imimot Mitti
- JVC PTZ
- Liminalet ZoomOSC
- Lumens VISCA
- Magewell Proconvert Decoder
- Matrox Monarch
- Motu AVB
- Neodarque StageTimer2
- Newbluefx titler
- Newtek Tricaster
- OBS Studio
- OpenLP HTTP
- Panasonic AVHS
- Panasonic Camera Controller
- Panasonic Projector
- Panasonic PTZ
- Presentation tools APS
- Presentation tools Cuetimer
- Prsi iPower
- Resolume Arena
- Renewed Vision ProPresenter
- Renewed Vision PVP
- Roku TV
- Roland M5000
- Roland V60HD
- Roland V1200HD
- Rossvideo Xpression
- Shure PSM1000
- Shure Wireless
- Singular Live Studio
- Soundcraft UI
- Studiocoast vMix
- Tech Ministry Tally Arbiter
- Teradek Vidiu
- ThingM Blink(1)
- TSL Products UMD
- Twitch API
- Ubiquiti Unifi
- Vicreo Hotkey
- Vicreo Variable Listener
- Videolan VLC
- Vizio smartcast
- Yamaha RCP
- Youtube Live

## Companion v2.1.4 - Release Notes

# ⭐️ ADDED CORE FEATURES

- Support for Stream Deck MK.2

# 🐞 BUG FIXES

- Blackmagic Hyperdeck: fix for timecode variable regex

## Companion v2.1.3 - Release Notes

# 🧩 NEW MODULES

- Allen & Heath QU Series
- Allen & Heath SQ Series
- Audivero Unity Intercom Client
- AVIShop HDBaseT Matrix
- Behringer Wing
- BirdDog Studio
- Cisco CMS
- Datapath FX4
- Dolby Cinema Processor
- Gamma Control Gmaestro
- Generic TCP to Serial
- Generic Ember+
- Lectrosonics Aspen
- Liminal ZoomOSC
- Lumens VISCA
- Magewell ProConvert Decoder
- MiddleAtlantic RackLink PDU
- NewTek Tricaster
- Orfast NDI Viewer
- OpenSong
- PresentationTools CueTimer
- ProtoPie Bridge
- PRSI iPower
- Rational Acoustics Smaart 3
- Roland V-1200HD
- Shure DIS-CCU
- Sienna NDI Monitor
- Softron On The Air Video
- Teracom TCW181B
- VICREO Variable Listener
- Visual Productions BStation2

# 👍🏻 MODULE IMPROVEMENTS

- Avolites Titan: refactor to ES6, added legend feedback
- Barco DCS: option to change port
- Barco Eventmaster: bug fixes, add arming destinations
- Behringer X32: bug fixes
- Behringer XAir: bug fixes and optimizations
- BMD ATEM: support for Mini Extreme, audio gain fade control
- BMD Hyperdeck: timecode feedback, bug fixes, optimizations
- BMD VideoHub: save routing table to file, optimizations
- Datavideo VISCA: bug fixes
- Depili clock-8001: added v4 support
- DiGiCo OSC: additional support
- Digitial Projection Highlight: added TCP support
- Elgato Key Light: additional support
- Epiphan Pearl: bug fixes
- Extron SMP351: record time remaining update
- Figure 53 Qlab Advance: additional support and bug fixes
- Generic HTTP: bug fixes
- Generic OSC: bug fixes
- Generic PJLink: bug fix
- Global Cache iTach IP2IR: bug fix
- H2R Graphics: bug fixes
- Imimot Mitti: additional actions and variables
- Magewell Ultra Stream: additional actions and feedback
- NewTek NDI Studio Monitor: bug fixes
- OpenLP: logging fix
- Panasonic Camera Controller: additional support and features
- Panasonic Projector: added support for PT-VZ580
- Panasonic PTZ: additional support and bug fixes
- piXap piXtimer Pro: additional actions
- Planning Center Services Live: added default choice to plan list
- Q-Sys Remote Control: bug fixes
- Renewed Vision ProPresenter: updates for v7.4.2, additional features
- Resolume Arena: bug fix
- Roku TV: better error handling
- Roland M5000: bug fixes, support for serial devices
- Ross Video RossTalk: bug fixes
- Ross Video Xpression: added uncue actions and bug fix
- Sharp TV: bug fix
- Singular.live Studio: bug fix
- Sony VISCA: additional actions
- Soundcraft UI Consoles: rewritten in TypeScript, many new features
- TechMinistry Midi Relay: improved error handling
- TechMinistry TallyArbiter: adds “reassign client” action
- Teradek VidiU: added current bitrate variable
- Tesla Smart: expanded support, added feedback
- TheLightingController: bug fixes
- ThingM blink(1): various new features
- Vaddio PTZ Cameras: presets fix
- VICREO Hotkey: documentation update

## Companion v2.1.2 - Release Notes

# 🐞 BUG FIXES

- VideoLan VLC: apply default hostname

## Companion v2.1.1 - Release Notes

# 📣 ADDED CORE FEATURES

- RossTalk Listener: Companion can now listen to incoming RossTalk messages on Port 7788. Easily press Companion buttons from your Ross video switcher!
- Added internal action to change button text

# 🐞 BUG FIXES

- Add function check for module destroy (#1128)
- Admin interface would crash after a few days (#567)
- Fix Quote Glyph Alignments
- Internal Instance: fix exception for null exec path
- Streamdeck Library patch
- Bug fix for multiple up on latching buttons

# 🧩 NEW MODULES

- Audiostrom Live Professor
- Birddog VISCA Camera Control
- DataVideo VISCA Camera Control
- Denon Recorder
- Elgato Keylight/Ringlight
- Kramer VP773A
- Mode Lighting EDIN
- NETIO PowerBOX
- Newtek NDI Studio Monitor
- Open Weather REST
- Panasonic TV TH-Series
- Roland M5000 Audio Console
- Ross Video Caprica
- Tech Ministry Tally Arbiter
- TP-Link Kasa Smart Plug
- Ubiquiti Unifi

# 👍🏻 MODULE IMPROVEMENTS

- AJA Ki Pro: Feedback support for transport states, support to load clips by list of clips, various bug fixes/improvements
- Allen & Heath DLive: added support for iLive models
- ATEN Matrix: documentation updated
- Audivero Unity Intercom: bug fixes
- Behringer X32: Various improvements to fader levels
- Behringer xAir: Support for relative fader actions; adds solo bus actions, feedbacks, and variables; Adds presets
- Blackmagic ATEM: Added support for latest models, new connection protocol, supersource relative changes, in-transition feedback, Mini Pro Record and Stream control, audio input controls
- Blackmagic HyperDeck: cleanup and bug fixes
- Blackmagic SmartView: Bug fixes
- Chamsys MagicQ UDP: bug fixes
- Denon DN500BD MKII: documentation fix
- Digico OSC: Add models and different commands
- Disguise: Added variables, presets, and feedbacks
- Extron SMP351: Bug fixes and cleanup
- Figure 53 QLab Advance: reduce log spam
- For-A HVS: Adds support for variables
- Generic PJLink: change commands to upper case
- Generic TCP/UDP: Fixed to pre-encode send buffer
- Generic Wake On Lan: Destination option added
- GlobalCache ITAC IR: Regex fix for IR codes
- GrassValley AMP: Recording clip support; bug fixes; feedbacks,
- H2R Graphics: Add missing commands, bug fixes
- HaiVision ConnectDVR: Bug fixes
- HomeAssistant Server: bug fixes
- James Holt X32TC: Support for latest X32TC 2.11 release; adds spare backup commands
- Lyntec RPC Breaker: Logging cleanup
- Magewell Ultrastream: Bug fix for authorization errors
- OBS Studio: Trigger Hotkey action, Bug fixes
- Novastar Controller: added support for NovaProUHDJr, VX4S presets
- piXap piXtimer Pro: Added adjust speaker timer time
- Planning Center Services Live: Bug fix to show correct Plan sort order
- PTZ Optics VISCA: Added power option, Focus lock/unlock, bug fixes
- Renewed Vision ProPresenter: Bug fixes and performance improvements
- Roku TV: Bug fixes and better error handling
- Roland V60HD: Bug fix for Split button function
- Ross Video RossTalk: allow for bus selection in KeyTrans command; support for MEM command
- Singular Live Studio: Bug fixes, switch to using API URL/tokens, time controller node support
- Shure Wireless: Bug fixes and improvements
- Sonos Speakers: Bug fixes
- Sony VISCA: Increased preset count support
- StudioCoast vMix: Bug fixes; New presets, feedbacks, and variables
- Tech Ministry MIDI Relay: support for dummy midi port in list selection
- Teradek VidiU: bug fixes
- TheLightingController: documentation update
- VICREO Hotkey: added extra action for keynote
- VideoLan VLC: Playlist shuffle option, variables and feedback
- Vivitek Projector: Added alternate shutter command
- Vizio Smartcast: bug fixes
- Yamaha SCP: Adds Surr/Div commands
- YouTube Live: Documentation updated, bug fixes

## Companion v2.1.0 - Release Notes

# ⭐️ ADDED CORE FEATURES

- Support for Stream Deck XL
- Support for the newer hardware revisions of the Original 15-key Stream Deck
- Elgato Stream Deck plugin is updated to support Stream Deck XL and to let you choose between static and dynamic buttons. Now you can use folders in the Stream Deck application to contain a specific page in companion without actually "changing pages" in companion.
- Auto-completion of dynamic variables in bank button text. Just start typing with $( and Companion will auto-complete as you type!
- Page buttons can now be (re)moved on a per-page basis.
- New improved and responsive tablet/web buttons page.
- Emulator and the web UI updated to Stream Deck XL size.
- Created CompanionPi, an OS image complete with Companion for use on a Raspberry Pi 4 (4GB minimum recommended).
- Added support for dSan, MasterCue, and Logitech wireless presenter remotes for use with the Emulator.
- Ability to set button style via HTTP.
- Jump to page ability in Web Interface.
- Module help button added to the instance config page (#1042).

# 👍🏻 CORE IMPROVEMENTS

- Refactor Stream Deck code to be less duplicated and have better error handling.
- Support subscribe/unsubscribe callbacks on actions, same as feedbacks.
- Support callback on actions, same as feedback.
- New module data types added: select2, checkbox, number range.
- Added time variables for h, m, s in the internal module.
- Guard against misbehaving api clients sending new_device multiple times.
- Ensure db_save is done when resetting bank feedback and when copying a preset.
- Convert old text style bank styles to png (next gen).
- Display status text even if status is UNKNOWN.
- Clone the dragged preset to show it's being copied not moved (#1044).
- Sort instance category/manufacturer lists by name.
- Sort instances now case insensitive. Sort products too.
- Add missing uncaughtexception and unhandledrejection handlers for USB devices.
- Never add Stream Deck devices if the Stream Deck application is running (Windows only).
- Fix broken link for Raspberry Pi instructions.
- Fix broken link for Bitfocus Slack Chat
- Add settings option to enable/disable the MasterCue/dSan/Logitech keys for the Emulator.
- Fix sharp library errors on Linux.
- Show a warning in the UI when a USB scan ignores any Stream Decks.
- Added shell command timeout to internal module.
- Re-added all_ip variable to internal module.
- All network interfaces as variable to internal module.
- Removed 127.0.0.1 from the first ip in the internal module.
- Suppressed MaxListenersExceededWarning warning at startup.
- Handled preset text being undefined.
- Fixed order of combining feedback styles. Update button feedback on reorder.
- Made gettingstarted.md available through the interface.
- All internal links are now prefixed.
- Fix positioning and sizing of number range/spinner controls for smaller screens (#1035).
- Improved the layout of number range/spinner actions for smaller screens.
- Removed horizontal padding on number range control.
- Add feedback hooks (refresh, subscribe, unsubscribe).
- Remove double version number from admin top bar of web GUI interface.
- Fixes issues where the cursor would jump to the end of input when editing text.
- Added sharp scaling queue.
- Added categories for user config page.
- Added support for static button presses from the Stream Deck plugin.
- Windows installer image update.

# 💣 CORE BUG FIXES

- Latching 🙌🏻
- Fixed major bug in telnet module, where sockets would eventually stop and telnet protocol was not actually handled properly.
- Removing a hack as it failed windows builds 🤷🏻‍♂️
- Queued calls to sharp and ensure multiple for the same key are not run in parallel to avoid race conditions.
- Instance feedback definitions not getting deleted.
- Feedback list in UI not updating.
- Typo in Stream Deck image_write_queue.
- Emulator bug making button content disappears if page loads slowly on adding device without a refresh.
- Log messages from Stream Deck devices.
- Bug with Stream Deck mini not working properly.

# 🧩 NEW MODULES

- Analog Way Live Premier
- Analog Way Vertige
- ATEN Matrix
- Avolites AI
- AV ProConnect ACMX1616-AUHD
- Crystal SCTE
- Cockos Reaper
- DA Share Multiplay
- Dahua Security PTZ
- DataVideo DVIP
- Denon DN 500DB MK II
- Dexon Dimax
- Dexon Divip
- Dexon Matrix
- DiGiCo OSC
- DSan Limitimer
- DSan PerfectCue
- Epiphan Pearl
- Extron IN1604
- Extron SMP111
- Faith Chapels Video Playout Server
- Figure 53 Go Button
- Figure 53 QView
- Figure 53 QLab ("Advance")
- Folivora BTT (BetterTouchTool)
- FOR-A HVS
- Foscam PTZ
- Gallery Virtual VTR Pro
- Gefen DVI Matrix
- Generic sACN
- Generic TCP / UDP
- Generic WOL (Wake On Lan)
- Green Hippo Hippotizer
- H2R (Here2Record) Graphics
- Haivision Connect DVR
- Home Assistant Server
- James Holt X32 Theatre Control
- Joy Playdeck
- JVC PTZ Controller
- Kramer VP734
- Kramer VS 41H
- Lyntec RPC Breaker
- Mikrotik Router OS
- Magewell Ultrastream
- Magicsoft Recorder
- MA Lighting MSC
- Multicam Systems Multicam Suite
- MQTT
- NewBlueFX Titler
- NovaStar Controller
- Octova Pro DSX
- OpenLP HTTP
- Optoma Z28S
- Panasonic Camera Controller
- Pangolin Beyond
- Pixap PixTimerPro
- Presentation Tools APS
- QSys Remote Control
- Roku TV
- Roland VR50HD-MKII
- Roland XS62S
- Ross Video NK Router
- Ross Xpression
- Sain Smart Relay
- Sharp TV
- Shure PSM 1000
- Shure Wireless
- Singular Live Studio
- Slack Webhooks
- Soundcraft UI
- Sonoran Coyote
- Sonos Speakers
- Sony Bravia Displays
- Tascam BD-MP1
- The Lighting Controller
- Twitch API
- Vaddio PTZ Camera
- Vivitek Projector
- Xiamen SProLink VD Series
- Behringer X32 / Midas M32
- YouTube Live

# 🛠 MODULE IMPROVEMENTS AND FIXES

- AJA KiPro
- AJA Kumo
- Analog Way LiveCore
- Allen & Heath dLive
- Audivero Unity Intercom
- AVStumpFL Pixera
- Behringer XAir
- Blackmagic Design ATEM
- Blackmagic Design Hyperdeck
- Blackmagic Design SmartView
- Blackmagic Design Teranex
- CasparCG
- Chamsys MagicQ UDP
- Christie Widget Designer
- Christie Projector
- Disguise
- Disguise MTC
- ETC EOS
- Eventmaster
- Extron SMP351
- Figure 53 QLab (Regular module)
- Fora HVS
- Generic HTTP
- Generic OSC
- GlobalCache ITAC SL
- Irisdown Countdowntimer
- Kramer Matrix
- Living As One Decoders
- MA Lighting GrandMA2
- Millumin
- Mitti
- Neodarque Stagetimer 2
- Nevion MRP
- OBS Studio
- Obsidian Control Onyx
- Octopus
- Octopus App
- Panasonic Projector
- Panasonic PTZ
- PDS
- PJLink
- Planning Center Services Live
- PPT Remote Show Control
- RenewedVision ProPresenter
- Resolume Arena
- Roland V60HD
- Sony VISCA
- StudioCoast VMix
- TechMinistry MIDI Relay
- Teradek VidiU
- TSLProducts UMD
- VICREO Hotkey
- Vizio Smartcast
- VLC
- VYV Photon
- Watchout Production
- Yamaha SCP

## Companion v1.4.0 - Release Notes

### Resolved issues

- [Fixes #470: Errors to log file on headless operation (silent raspberry pi services)](https://github.com/bitfocus/companion/issues/470)
- [Fixes #512: Internal actions problem resolved (576026a William Viker)](https://github.com/bitfocus/companion/issues/512)
- [Fixes #465: Add permissive CORS to http API requests. (25a5b87 Håkon Nessjøen)](https://github.com/bitfocus/companion/issues/465)
- [Fixes #495](https://github.com/bitfocus/companion/issues/495) and [#367](https://github.com/bitfocus/companion/issues/367): Change background color and text color with internal actions. (f078ab9 William Viker)
- [Fixes #519: Fix bug that lets you disable internal module from an internal module action. (0c5a32b William Viker)](https://github.com/bitfocus/companion/issues/519)
- [Fixes #514: Web Buttons page unable to scroll in android chrome (c88f98a William Viker)](https://github.com/bitfocus/companion/issues/514)

### Major changes

- Dynamic variables of presets updates when renaming instances
- Lockout PIN-code system
  - Any pin length allowed.
  - Configurable in web interface
  - Timeouts, and manual lock and unlock with actions
  - Can work globally or per surface
- Emulator can now be controlled with the keyboard buttons (as explained in the emulator)
- Support for changing page in surface config for stream deck plugin
- Ability to control button style with OSC
  - /style/color/page/bank (int red, int green, int blue)
  - /style/bgcolor/page/bank (int red, int green, int blue)
  - /style/text/page/bank (string text)

### Minor changes

- Broadcast message support in internal OSC module
- OSC bundle message support in internal OSC module
- Added Dockerfile for running companion from Docker
- Switched telnet module for instances
- Added hostname, date and time to export filenames
- Added internal action to rescan USB devices
- Stability improvements to TCP server
- Stability improvements to bank lists and feedbacks
- Module API: add callback structure for module feedback

### New support added

- Allen & Heath dLive **Need testing**
- Analog Way Picturall
- Barco HDX **Need testing**
- Blackmagic Design Teranex
- BrightSign Player **Need testing**
- Christie Widget Designer
- Depili Clock 8001
- Denon Receivers
- ETC EOS
- Hologfx Holographics
- Interactive Technologies Cueserver
- Kramer Matrixes
- Living As One Decoders
- Matrox Monarch
- MSC Router **Need testing**
- Panasonic PTZ
- Picturall media server
- Planning Center Services Live
- RadioDJ
- Roland V-60HD
- Roland XS-62S
- Tech Ministry ProTally
- Thingm Blink(1)
- VICREO Hotkeys
- Yamaha QL/CL/TF Consoles
- Vizio Smartcast **Need testing**

### Enhanced support

- Barco Eventmaster
- Barco PDS
- Blackmagic Design ATEM
- Blackmagic Design HyperDeck
- Blackmagic Design Videohub
- Cockos Reaper
- Depili Clock 8001
- Generic HTTP
- GrandMA2
- OBS Studio
- Mitti
- Neodarque StageTimer2
- Rosstalk
- Tascam CD
- X32
- GlobalCache ITAC IR
- ifelseWare AV Playback
- PVP
- QLab
- RenewedVision ProPresenter
- Tascam CD
- Playback Pro Plus
- PTZ Optics

## Companion v1.3.0 - Release Notes

### Major changes

Added support for virtual devices (stream deck plugin) to connect via websockets.
Help button on instances show help markup from modules
Implemented UDP and TCP server to remote press companion buttons
Support REST GET/POST Polling in the module API
Action delays can be absolute or relative. Can also be reordered.

### Minor changes

Prevent 'internal' module from being searchable
Use Interface instead of IP and Port for more consistent behavior (headless.js)
home button functionality
Added support for Neodarque StageTimer2
Add "help-button" to search result as well
Feedback reordering
Added forgotten module for Blackmagic Multiview 4
Improved the action reordering experience.
CVE-2018-14041 - Upgrade bootstrap version.
Support for choosing which pages to show in web-buttons with /tablet.html?pages=3,4,5 fixes #369. And added page names in web
Ability to press another button with an action. Closing #397.
Add TCP/UDP documentation to settings tab, and some internal restructuring/cleanup.
Changed the visible order of shortname/manufacturer in instance list
Making checkboxes larger and more visible. Closes #366
Rearranged the PNG button configuration fields. (the new standard)
Show build number in the WebUI. Closes #335
Fix build_writefile.sh to provide buildnumbers for master and branch name for other branches
Implemented multiselect form type for modules

## Module related

Added module barco-eventmaster-xml
Feedback and variables for neodarque-stagetimer2
Implemented an helping preset for neodarque-stagetimer2
Upgraded AMP
Upgraded atem module. Fixes #371
Upgraded Blacmagick Hyperdeck module, added support for setting filename to record to. Fixes #360. I think.
Upgraded analogway-pls300
Upgraded barco-eventmaster-xml
Upgraded eventmaster
Upgraded generic-http
Upgraded highend-hog4
Upgraded neodarque-stagetimer2
Upgraded renewedvision-propresenter, Dynamic variables, Pro6 Windows support, and improved websockets
Upgraded rosstalk
Upgraded eventmaster module to 6.2.0 upstream module
Upgraded aja-helo
Upgraded pjlink
Upgraded renewedvision-propresenter
Upgraded studiocoast-vmix
Upgraded octopus listener module

## Companion v1.2.0 - Release Notes

We've introduced some important stuff in this release. Honestly, almost too much in one single release. Feedback and presets is some of it, but it's not supported by many modules yet, but this will be better towards 1.3.0.

Feedback:

- BMD Videohub, BMD ATEM

Presets:

- Analogway PLS300, Irisdown Countdown, Mitti, PlaybackProPlus, Sony VISCA, Nevion MRP

Changes:

- Brightness control and button rotation on Stream Deck / Infinitton device
- Stream Deck Mini support
- Minimize launcher to tray
- Export and import pages/full configs
- Remote triggering of buttons via OSC and ArtNet
- Separate "Up actions" / Latch buttons
- Huge improvements in fonts (multiple sizes, auto size, etc.)
- Feedback support ("button tally" as example)
- Preset support (template keys)
- Variables support (dynamic text)
- We now support more thans 3 streamdecks!
- Erase entire page
- Panic feature in internal module to cancel all delayed actions
- Align text and PNG background
- Internal module to control internal stuff in companion
- Headless operation for RPI
- Tablet/Web buttons
- Windows database save problem fixed
- Cosmetic fixes in admin ui
- Fixes: Analogway Midra
- Fixes: Irisdown Countdowntimer
- Fixes: PlaybackProPlus
- Fixes: Mitti
- Fixes: Blackmagic
- Fixes: QLab
- Fixes: Eventmaster
- Fixes: Livecore
- Fixes: PVP
- Fixes: PPT RSC
- Fixes: Millumin
- Fixes: Blackmagic Design ATEM
- Support: X32
- Support: Chamsys
- Support: Watchout
- Support: Analogway VIO
- Support: Christie PJ
- Support: ArtNet
- Support: 7th sense media server
- Support: Imagepro
- Support: Modulo
- Support: Octopus App
- Support: KiPro
- Support: XAir
- Support: SCS
- Support: Cockos Reaper
- Support: Nevion MRP/Multicon
- Support: PTZOptics VISCA
- Support: AJA Helo
- Support: Analogway Pulse (PLS300)
- Support: HTTP GET/POST Requests
- Support: BlackMagic Design SmartView

stuff is probably missing from this list..

## v1.1.1 Summary

- Eventmaster freeze/unfreeze and rebuild
- Added test button from button configurator
- Added "hot buttons" (test/run) while holding shift button in admin gui
- Added float to OSC
- Color picker
- Support for \n for newline in button labels
- Health/Status indicator on buttons!
- Bugfixes: Infinitton driver
- Bugfixes: Spyder
- Support: Mitti jump to cue
- Support: BMD VideoHub
- Support: BMD Hyperdeck
- Support: BMD ATEM
- Support: Disguise Multi Transport control (partial, ..not our fault)
- Support: VLC
- Support: Octopus Listener
- Support: Irisdown Remote Show Control
- Support: AnalogWay Livecore
- Support: ArtNet
- Support: GrandMA 2 (telnet)

## Issues closed from v1.1.0 to v1.1.1

- [#122](https://github.com/bitfocus/companion/issues/122): Fixing instance type list that become too long
- [#112](https://github.com/bitfocus/companion/issues/112): Fixed gracefully handling of EADDRINUSE.

## v1.1.0 Summary

- Added support for the Infinitton controller (very similar to the elgato)
- Regular expressions to validate configuration input
- Added dropdown choices for action settings
- Design tweaks in the action list
- Improvements in the internal UDP and TCP libraries
- Implemented user configuration for flipping up/down buttons on page selection
- Pages can now have their own names
- Added text horizontal and vertical alignment
- Added lowercase letters to the font
- Replace application icon with the companion icon
- Ability to change port number for GUI
- Field validation now stops the forms from saving
- Minor bug fixes
- Crash if the streamdeck application is running is fixed!
- Support: IfElseWare AV-Playback
- Support: Ross Carbonite/Vision
- Support: Spyder
- Support: Digital Projection Highlight Projectors
- Support: Barco PDS
- Support: PJLink

## Issues closed from v1.0.12 to v1.1.0

- [#84](https://github.com/bitfocus/companion/issues/84): Module Request: AV Playback module
- [#73](https://github.com/bitfocus/companion/issues/73): Enhancement: Field validation should stop the form from saving
- [#71](https://github.com/bitfocus/companion/issues/71): Feature: Inform or reload modules on configuration change (for that module) TODO bug enhancement
- [#70](https://github.com/bitfocus/companion/issues/70): setTimeout issue workaround making action delays safe bug solution needed
- [#69](https://github.com/bitfocus/companion/issues/69): TCP framework for modules
- [#65](https://github.com/bitfocus/companion/issues/65): Bug when launching two instances or port currently in use
- [#63](https://github.com/bitfocus/companion/issues/63): Reset Button
- [#58](https://github.com/bitfocus/companion/issues/58): Bug: Wrong application logo/icon bug
- [#56](https://github.com/bitfocus/companion/issues/56): Application Configuration
- [#52](https://github.com/bitfocus/companion/issues/52): Launcher does not scroll log automatically bug win64
- [#58](https://github.com/bitfocus/companion/issues/58): Feature request: input data validation
- [#49](https://github.com/bitfocus/companion/issues/49): Feature request: tooltips on input fields enhancement good first issue
- [#29](https://github.com/bitfocus/companion/issues/29): Wish: reverse order of page numbers
- [#23](https://github.com/bitfocus/companion/issues/23): Wish: Ability to change port that interface runs on
- [#61](https://github.com/bitfocus/companion/issues/61): Bug: Handle streamdeck that is in use<|MERGE_RESOLUTION|>--- conflicted
+++ resolved
@@ -1,6 +1,5 @@
 # Bitfocus Companion
 
-<<<<<<< HEAD
 ## Companion v3.0.0 - Unreleased
 
 Documented up to bde02297f71b0b88e1d8cf03080e707e2bfcae87
@@ -54,7 +53,7 @@
 - Ensure custom variable ids are valid
 - Ensure connection labels are valid
 - Color picker indicates the currently selected swatch
-=======
+
 ## Companion v2.4.2 - Release Notes
 
 ### 🐞 BUG FIXES
@@ -71,7 +70,6 @@
 - generic-sacn
 - haivision-connectdvr
 - zoom-osc-iso
->>>>>>> fcb5a863
 
 ## Companion v2.4.1 - Release Notes
 
