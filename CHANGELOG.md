--- conflicted
+++ resolved
@@ -1,7 +1,5 @@
 # Bitfocus Companion
 
-<<<<<<< HEAD
-=======
 ## Companion v2.3.0 - Release Notes (Unreleased)
 
 ### 📣 CORE FEATURES AND IMPROVEMENTS
@@ -72,7 +70,6 @@
 - vicreo-hotkey
 - videolan-vlc
 
->>>>>>> 7a96ef49
 ## Companion v2.2.3 - Release Notes
 
 ### 🐞 BUG FIXES
