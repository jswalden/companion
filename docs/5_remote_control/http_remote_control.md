--- conflicted
+++ resolved
@@ -4,17 +4,10 @@
 
 - `/press/bank/<page>/<bank>`  
   _Press and release a button (run both down and up actions)_
-<<<<<<< HEAD
-- `/press/bank/<page>/<bank>/up`  
-  _Press a button (run up actions)_
-- `/press/bank/<page>/<bank>/down`  
-  _Release a button (run both down actions)_
-=======
 - `/press/bank/<page>/<bank>/down`  
    Press a button (run both down actions)_
 - `/press/bank/<page>/<bank>/up`  
    Release a button (run up actions)_
->>>>>>> e8ffe7e4
 - `/style/bank/<page>/<bank>?bgcolor=<bgcolor HEX>`  
   _Change background color of button_
 - `/style/bank/<page>/<bank>?color=<color HEX>`  
