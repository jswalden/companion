--- conflicted
+++ resolved
@@ -292,14 +292,6 @@
 	},
 	{
 		"label": "What's New",
-<<<<<<< HEAD
-		"file": "9_whatsnew.md",
-		"_NOTE": "Note: These pages do not handle having nested children, that will break the modal",
-		"children": [
-			{
-				"label": "v3.5.0",
-				"file": "9_whatsnew/v3-5-0.md"
-=======
 		"_NOTE": "Note: These pages do not handle having nested children, that will break the modal",
 		"_whatsnew": true,
 		"children": [
@@ -312,7 +304,6 @@
 				"_version": "3.4.0",
 				"label": "v3.4.0",
 				"file": "9_whatsnew/v3-4-0.md"
->>>>>>> 89a7f8ac
 			}
 		]
 	}
