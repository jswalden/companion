# Getting started in Companion 1.1.1.



### This article is an introduction to Companion’s basic principles and user interface.
- - - -

### Before you open Companion
* Connect your hardware and software you want to control. Make sure you are in the same network with them.
* In the original elgato streamdeck app, make sure to firmware upgrade the streamdeck to the latest version available
* Close the original elgato streamdeck app. Companion will not find your device if this is open.

### Starting the server
When you open Companion a server window will open.
From the opening view choose your network interface, and change the port if needed, the default is 8000. This is the port of the Companion server.

![Server](images/server.png?raw=true "Server")


Companion should be running on the same computer the streamdeck is connected, maximum of three units, the number might increase in future updates.
Companion can run on the same machine than Barco eventmaster or other control/playback software; it uses minimal resources.

If you need to remotely control companion from other computers in the network, use the URL under the text “Running”. Normally to configure Companion from the computer your running it click green “Launch GUI” button, it will open the Admin page in your default browser.

We recommend using Google Chrome

### The user interface / Admin GUI
- - - -
The main window is divided into three parts.
From left to right Community section, Main admin controls and Log
![Admin GUI](images/admingui.jpg?raw=true "Admin GUI")

## Community section with links
[Companion GitHub to report bugs.](https://github.com/bitfocus/companion/issues)

[Facebook group to share information and ask questions.](https://www.facebook.com/groups/2047850215433318/)

[The slack group for developers.](https://bit.ly/2IJ1jT4)

On top, there is also Elgato Emulator.

You can collapse the Community section by clicking the “burger icon” on the right of Companion logo.


### Elgato Emulator
Elgato emulator is a tool to test and use the setup even if you don’t have a streamdeck connected. It will open to a new tab on the browser and will function just like a stream deck would.

- - - -
## Main admin controls 
Here all the connections, buttons and actions are configured.
This section is divided into four tabs.

### Instances
From the Instances tab, you can add, edit and remove devices. You can also see if a device is connected from the Status column.

 **To add a new device** 
 
1. Click on the [Add new instance] scroll down menu.
2. Choose the device you want to add.
3. Give the IP address of the device and apply changes.


Your new device should now show in the instances tab.
Add all the devices you want to control.
Each device needs to be a separate instance. If you have two separate Barco E2, you need to add both of them as a separate instance.

![Instance](images/instance.jpg?raw=true "Instance")
<<<<<<< HEAD

=======
>>>>>>> ebbebacb

If something is missing, please make a support request on the [GitHub page by creating an issue/feature request](https://github.com/bitfocus/companion/issues) describing the feature, use cases and providing documentation, if needed for the implementation.

---


### Buttons
From the Buttons tab, you can add, edit and remove buttons for your stream deck.
Buttons layout has 99 pages that can be navigated from the blue top arrows left and right. Typing text on the field beside the page number can rename pages.

**Making buttons**

1. First, make at least one instance.
2. Click on the button you want to create on the grid.
3. Set button style from the green “Set button style” button.
4. Add Actions to button

There are three options,

“None” will disable the button.

“Text” will generate text to the button. 

“PNG image” will allow you to upload a 72x58px .png image to be used as a button and also lets you add text over the image.

**Creating a text button**

Type button text to field, select alignment and font size. Text and background colour can also be changed.
Live preview of the button will be shown on the top right corner. Button information will update in real-time to Elgato emulator and stream deck.

<<<<<<< HEAD
=======
![Button](images/button.jpg?raw=true "Button")

>>>>>>> ebbebacb
Add action to the button from the [Add new action for this button] drop-down menu.

You can add multiple actions and set delay times to each action. Delay times are in milliseconds. 1000ms = 1 second.

![Button](images/button.jpg?raw=true "Button")



**Creating a png button**

Make a 72x58px .png image
Click the blue Browse button and find the png file you want to use. The picture will appear on the top right preview of the button. Text can be applied over the image if wanted, and actions can be created the same way that to text only buttons.

---
### Devices
This tab will show the connected Elgato Streamdecks.
If your streamdecks are not showing, click on the blue Re-scan USB button. Use the re-scan button with care as re-scanning will block all operations while the scan is ongoing.

**Important. If your devices are showing but they don´t show the ID, you need to update your steamdeck using the Elgato app**
[Update instructions] (Updating streamdeck.md)
![Devices](images/devices.jpg?raw=true "Devices")


### User Config
On User Config tab you can change some of the preferences of the page up/down behaviour and symbols used.

- - - -

## Log on the right
On the Log segment right gives status updates of commands going out and coming back to Companion.
 **this section needs still some work **
Meaning of colours blue, grey, red

---

# Modules
All the instances on Companion are modules. 
Here is a list of the current modules. As each module is different, they all have a module specific info.

* AnalogWay Livecore  
* Artnet Sender 
* IfElseWare AV-Playback
* Barco EventMaster
* Barco PDS 
* Blackmagic Design ATEM 
* Blackmagic Design Hyperdeck
* Blackmagic Design VideoHub
* CasparCG
* Dataton Watchout
* OSC Generic (send custom packets)
* d3/disguise (osc control) 
* d3/disguise (json, multi transport control)
* Digital Projection Highlight
* GrandMA 2 (telnet)
* Horae (osc)
* Mitti (osc)
* Millumin (osc)
* Octopus Listener
* PJLink 
* PlaybackPro Plus
* PPT Remote Show Control (Irisdown)
* PVP
* QLab (osc)
* Ross Carbonite/Vision
* Spyder
* VLC



## AnalogWay Livecore

**Available variants for AnalogWay Livecore**

* ACS4806
* ACS3204
* NXT1604
* NXT0802
* SMX12x4

**Available commands for AnalogWay Livecore**

* Take selected screens (Global take)
* Take single screen
* Load Memory
* Load Master Memory
* Set recall filter
* Recall Monitoring Memory
* Select screens for global take
* Load confidence mode
* Switch input plug
* Send custom command


---

## Artnet Sender
This module will transmit ArtNet packets to the ip and universe you specify below. If you need more universes, add multiple artnet instances.


From instances setup ip and universe
![artnet1](images/Modules/artnet1.jpg?raw=true "artnet1")

From Button actions set Channel range and value

![artnet2](images/Modules/artnet2.jpg?raw=true "artnet2")

---

## IfElseWare AV-Playback

**Available commands for IfElseWare AV-Playback**

* Goto 10
* Goto 20
* Goto 30
* Goto 60
* Load Clip (number)
* Play Clip (number)
* Goto (Timecode)
* Play standby clip
* Pause Resume
* Stop
* Freeze temp
* Loop temp

---

## Barco EventMaster
This module uses the official EventMaster JSON API. Unfortunately the JSON API is not available in the simulator, so you need to use the real deal to get this working. If the status is OK, it ONLY means that the IP configured answers on icmp ping.


**Available commands for Barco EventMaster**

* Take/Trans Active
* Cut Active
* Recall Next Preset
* Freeze
* Unfreeze
* Preset in PVW
* Preset in PGM

---

## Barco PDS 

**Available variants for Barco PDS**

* PDS-701
* PDS-901
* PDS-902

**Available commands for Barco PDS**

* Take
* Select Input
* Freeze
* Set Black Output
* Set Testpattern on/off
* Set Testpattern Type
* Set Rasterbox on/off
* Set Transition Time
* Select Black/Logo
* Save Logo
* Set Autotake Mode on/off
* Pend PiP Mode on/off
* Pend PiP Input

---

## Blackmagic Design ATEM 
Should work with all models of Blackmagic Design ATEM mixers

**Available commands for Blackmagic Design ATEM** 

* Set input on Program
* Set input on Preview
* Set AUX bus
* Set Upstream KEY OnAir
* CUT operation
* AUTO transition operation
* Run MACRO


---

## Blackmagic Design Hyperdeck

**Available commands for Blackmagic Design Hyperdeck**

* Play (Speed%)
* Play
* Record
* Stop
* Goto (timecode)
* select (slot)

---

## Blackmagic Design VideoHub

This module will connect to any BlackmagicDesign VideoHub Device.

**Available commands for Blackmagic Design VideoHub**

* Rename destination
* Rename source
* Route

---

## CasparCG

**Available commands for CasparCG**

* LOADBG
* LOAD
* PLAY
* PAUSE
* RESUME
* STOP
* CLEAR
* CALL
* SWAP
* Manually specify AMCP command

---

## Dataton Watchout

**Available commands for Dataton Watchout**

* Run
* Pause
* Kill
* Jump to time
* Jump to cue
* Go online
* Enter Standby
* Set Input

---

## OSC Generic
In instaces tab specify the ip and port you want to send. In button actions tab specify the osc path and value.

**Available commands for OSC Generic**

* Send message
* Send integer
* Send float
* Send string

---

## d3/disguise (OSC)
This module sends default OSC controls to the d3/disguise server. Remember to set up the server to receive OSC.

**Available commands for d3/disguise**

* Play
* Play to end of selection
* Loop selection
* Stop
* Previous Section
* Next Section
* Previous track
* Next track
* Master brightnes - Fade up
* Master brightnes - Fade down

---

## d3/disguise (json, multi transport control)

This module uses the JSON interface in the d3/disguise server to control multiple transports individually.

**Available commands for d3/disguise (json, multi transport control)**

* Track Command w/timecode
* Track Command

---

## Digital Projection Highlight

**Available commands for Digital Projection Highlight**

* Power On Projector
* Power Off Projector
* Open Shutter
* Close Shutter
* Freeze Input
* Unfreeze Input
* Increase Brightnes
* Decrease Brightnes
* Increase Contrast
* Decrease Contrast
* Increase Saturation
* Decrease Saturation

---

## GrandMA 2 (telnet)

Remember to activate Telnet Remote in Setup -> Console -> Global Settings -> Telnet

**Available commands for GrandMA 2 (telnet)**

* Run Command

---

## Horae (osc)

**Available commands for Horae (osc)**

* Start
* Stop
* Arm

---

## Mitti
Sends OSC commands to port 51000. 

From Mittis preferences OSC/UDP Controls tab, make sure its "Enabled"
![Mitti](images/Modules/Mitti.jpg?raw=true "Mitti")

**Available commands for Mitti**

* Play
* Toggle Play
* Stop
* Panic
* Rewind
* Jump to previous cue
* Jump to next cue
* Jump to specific cue (number)
* Select previous cue
* Select next cue
* Goto 30
* Goto 20
* Goto 10

---

## Millumin 2
Sends OSC commands to Millumin 2, Millumin default port is 5000 but you can change that if needed in Millumin Interactions menu. Go to Interactions/Manage devices and from there OSC tab. 

![Millumin](images/Modules/Millumin.jpg?raw=true "Millumin")

**Available commands for Millumin**

* Toggle Column (number)
* Launch Column (number)
* Goto Timeline Segment (name)
* Goto Media Normalized Time (number)
* Start Media at Column (number)
* Start (name) Media
* Next Column
* Previous Column
* Stop all Columns
* Play Timeline
* Pause Timeline
* Play or Pause Timeline
* Restart Media
* Pause Media
* Toggle Play Media
* Stop Media


---

## Octopus Listener

This module is for the Octopus Listener from [noismada.com.](http://noismada.com)

Can be used to send keystrokes. Be carefull, needs to have the application you want to controll active.

**Available commands for Octopus Listener**

* Custom command
* Custom keystroke
* PPT Next slide
* PPT Previous slide
* PPT Start presentation
* PPT First slide
* PPT Exit presentation
* Keynote goto slide (number)
* Keynote Next slide
* Keynote Previous slide
* Keynote Start presentation
* Keynote First slide
* Keynote Exit presentation

---

## PJLink

**Available commands for PJLink**

* Power On Projector
* Power Off Projector
* Open Shutter
* Close Shutter
* Freeze Input
* Unfreeze Input

---

## PlaybackPro Plus

**Available commands for PlaybackPro Plus**

* Goto 10
* Goto 20
* Goto 30
* Take
* Pause Resume
* Kill
* Freeze temp
* Loop temp
* Previous Clip
* Next Clip

---

## PPT Remote Show Control (Irisdown)

**Available commands for PPT Remote Show Control (Irisdown)**

* Open file
* Close file
* Run file
* Stop file
* Next slide
* Previous slide
* Goto Slide
* Set background

---

## PVP

**Available commands for PVP**

* Clear Layer (id)
* Mute Layer (id)
* Unmute Layer (id)
* Select Layer (id)
* Hide Layer (id)
* Unhide Layer (id)
* Select Playlist (id)
* Trigger Cue (id)
* Trigger Playlist (id)
* Trigger Cue in Playlist (Playlist id) (Cue id)
* Trigger Cue in Playlist on Layer (Layer id) (Playlist id) (Cue id)
* Clear Workspace
* Mute Workspace
* Hide Workspace
* Unhide Workspace
* Unmute Workspace

---

## Qlab
Sends OSC commands to port 53000.

From Qlab preferences OSC controls tab make sure you have the "Use OSC controls" checkbox ticked.
![Qlab](images/Modules/Qlab.jpg?raw=true "Qlab")

**Available commands for Qlab**

* Start (cue)
* GO
* Pause
* Stop
* Panic
* Reset
* Previous Cue
* Next Cue
* Resume

---

## Ross Carbonite/Vision

To make sense of the input and output names available in the actions provided by this module, you might want to read the bottom of this [reference manual.](http://help.rossvideo.com/carbonite-device/Topics/Protocol/RossTalk/CNT/RT-CNT-Comm.html)

**Available commands for Ross Carbonite/Vision**

* Trigger GPI
* Fire custom control
* Load Set
* Cut
* Auto Transition
* XPT
* Transition Keyer
* Fade to black

---

## Spyder

**Available commands for Spyder**


* Take
* Basic Preset Recall (Index number)
* Recall Script Cue (Script, Cue)
* Transition Layer(s)
* Freeze Layer(s)
* Background Transition
* Function Key Recall
* Output Freeze
* Device Mixer Transition

---

## VLC

**Available commands for VLC**

* Play
* Stop
* Pause / Resume
* Next
* Previous
* Full Screen
* Loop
* Repeat

---














<|MERGE_RESOLUTION|>--- conflicted
+++ resolved
@@ -65,10 +65,6 @@
 Each device needs to be a separate instance. If you have two separate Barco E2, you need to add both of them as a separate instance.
 
 ![Instance](images/instance.jpg?raw=true "Instance")
-<<<<<<< HEAD
-
-=======
->>>>>>> ebbebacb
 
 If something is missing, please make a support request on the [GitHub page by creating an issue/feature request](https://github.com/bitfocus/companion/issues) describing the feature, use cases and providing documentation, if needed for the implementation.
 
@@ -99,11 +95,6 @@
 Type button text to field, select alignment and font size. Text and background colour can also be changed.
 Live preview of the button will be shown on the top right corner. Button information will update in real-time to Elgato emulator and stream deck.
 
-<<<<<<< HEAD
-=======
-![Button](images/button.jpg?raw=true "Button")
-
->>>>>>> ebbebacb
 Add action to the button from the [Add new action for this button] drop-down menu.
 
 You can add multiple actions and set delay times to each action. Delay times are in milliseconds. 1000ms = 1 second.
