--- conflicted
+++ resolved
@@ -4,11 +4,8 @@
 	// For each major/minor release, a new entry should be added here,
 	'v3.0',
 	'v3.1',
-<<<<<<< HEAD
+	'v3.2',
 	'v3.99',
-=======
-	'v3.2',
->>>>>>> f9ceca0a
 ]
 
 module.exports = {
