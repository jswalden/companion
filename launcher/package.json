--- conflicted
+++ resolved
@@ -11,11 +11,7 @@
 		"dev": "electron dev.js"
 	},
 	"dependencies": {
-<<<<<<< HEAD
-		"@sentry/electron": "^4.8.0",
-=======
 		"@sentry/electron": "^4.11.0",
->>>>>>> 468de1de
 		"chokidar": "^3.5.3",
 		"debounce-fn": "^4.0.0",
 		"electron-store": "^8.1.0",
@@ -26,21 +22,12 @@
 		"respawn": "link:../vendor/respawn",
 		"semver": "^7.5.4",
 		"strip-ansi": "^6.0.0",
-<<<<<<< HEAD
-		"systeminformation": "^5.18.7"
+		"systeminformation": "^5.21.6"
 	},
 	"devDependencies": {
 		"@electron/notarize": "^2.1.0",
 		"electron": "^25.3.0",
 		"electron-builder": "^24.4.0",
-=======
-		"systeminformation": "^5.21.6"
-	},
-	"devDependencies": {
-		"@electron/notarize": "^1.2.4",
-		"electron": "^24.8.3",
-		"electron-builder": "^23.6.0",
->>>>>>> 468de1de
 		"electron-reloader": "^1.2.3"
 	},
 	"resolutions": {
