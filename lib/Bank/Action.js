--- conflicted
+++ resolved
@@ -16,11 +16,8 @@
  */
 
 const shortid = require('shortid')
-<<<<<<< HEAD
 const { sendResult } = require('../Resources/Util')
 const CoreBase = require('../Core/Base')
-=======
->>>>>>> 524aa9e8
 
 class BankAction extends CoreBase {
 	constructor(registry) {
@@ -592,33 +589,6 @@
 					this.system.emit('instance_status_check_bank', page, bank)
 				})
 
-<<<<<<< HEAD
-				client.on('bank_addReleaseAction', (page, bank, action, answer) => {
-					if (this.bank_release_actions[page] === undefined) this.bank_release_actions[page] = {}
-					if (this.bank_release_actions[page][bank] === undefined) this.bank_release_actions[page][bank] = []
-					let s = action.split(/:/)
-
-					let act = {
-						id: shortid.generate(),
-						label: action,
-						instance: s[0],
-						action: s[1],
-						options: {},
-					}
-
-					if (!this.instances.store.db[act.instance]) {
-						// Action is not valid
-						return
-					}
-
-					if (this.actions[action] !== undefined) {
-						const definition = this.actions[action]
-
-						if (definition.options !== undefined && definition.options.length > 0) {
-							for (const j in definition.options) {
-								let opt = definition.options[j]
-								act.options[opt.id] = opt.default
-=======
 				client.on('bank_action_delete', (page, bank, set, id, answer) => {
 					const action_set = (this.bank_action_sets[page][bank] || {})[set]
 					if (action_set) {
@@ -627,7 +597,6 @@
 								this.unsubscribeAction(action_set[i])
 								action_set.splice(i, 1)
 								break
->>>>>>> 524aa9e8
 							}
 						}
 					}
@@ -804,31 +773,6 @@
 		}
 	}
 
-<<<<<<< HEAD
-	cleanupActionsList(actions) {
-		const res = {}
-
-		for (const page in actions) {
-			res[page] = {}
-			for (const bank in actions[page]) {
-				res[page][bank] = []
-
-				if (actions[page][bank] !== undefined) {
-					for (let i = 0; i < actions[page][bank].length; ++i) {
-						const action = actions[page][bank][i]
-						if (action && this.instances.store.db[action.instance]) {
-							res[page][bank].push(action)
-						}
-					}
-				}
-			}
-		}
-
-		return res
-	}
-
-=======
->>>>>>> 524aa9e8
 	subscribeAction(action) {
 		if (action !== undefined && action.action !== undefined && action.instance !== undefined) {
 			const actionId = `${action.instance}:${action.action}`
@@ -854,11 +798,6 @@
 			}
 		}
 	}
-<<<<<<< HEAD
-}
-
-exports = module.exports = BankAction
-=======
 
 	iterateActions(cb) {
 		this.iterateActionSets((arr, page, bank, set) => {
@@ -989,4 +928,5 @@
 		}
 	}
 }
->>>>>>> 524aa9e8
+
+exports = module.exports = BankAction