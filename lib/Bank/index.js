--- conflicted
+++ resolved
@@ -18,24 +18,11 @@
 const fs = require('fs')
 const path = require('path')
 const rimraf = require('rimraf')
-<<<<<<< HEAD
-const { cloneDeep } = require('lodash')
-const { from12to32, from15to32, rgb, sendResult } = require('../Resources/Util')
 const Registry = require('../Registry')
 const CoreBase = require('../Core/Base')
 const BankAction = require('./Action')
 const BankFeedback = require('./Feedback')
-=======
 const { from15to32, rgb, sendResult } = require('../Resources/Util')
-const App = require('../../app')
-
-exports = module.exports = function (system) {
-	return new Bank(system)
-}
-
-class Bank {
-	debug = require('debug')('lib/Bank')
->>>>>>> 524aa9e8
 
 class Bank extends CoreBase {
 	/**
