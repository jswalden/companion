/*
 * This file is part of the Companion project
 * Copyright (c) 2018 Bitfocus AS
 * Authors: William Viker <william@bitfocus.io>, Håkon Nessjøen <haakon@bitfocus.io>
 *
 * This program is free software.
 * You should have received a copy of the MIT licence as well as the Bitfocus
 * Individual Contributor License Agreement for companion along with
 * this program.
 *
 * You can be released from the requirements of the license by purchasing
 * a commercial license. Buying such a license is mandatory as soon as you
 * develop commercial activities involving the Companion software without
 * disclosing the source code of your own applications.
 *
 */

const FILE_VERSION = 4

import os from 'os'
import { upgradeImport } from '../Data/Upgrade.js'
import { cloneDeep } from 'lodash-es'
import { getTimestamp, isFalsey } from '../Resources/Util.js'
import { CreateTriggerControlId, ParseControlId } from '../Shared/ControlId.js'
import CoreBase from '../Core/Base.js'
import Registry from '../Registry.js'
import archiver from 'archiver'
import { nanoid } from 'nanoid'
import { VisitorReferencesUpdater } from '../Util/Visitors/ReferencesUpdater.js'
import path from 'path'
import fs from 'fs'
<<<<<<< HEAD
import zlib from 'node:zlib'
=======
import { stringify as csvStringify } from 'csv-stringify/sync'
>>>>>>> 9846d05e

/**
 * Default buttons on fresh pages
 */
const default_nav_buttons_definitions = [
	{
		type: 'pageup',
		location: {
			column: 0,
			row: 0,
		},
	},
	{
		type: 'pagenum',
		location: {
			column: 0,
			row: 1,
		},
	},
	{
		type: 'pagedown',
		location: {
			column: 0,
			row: 2,
		},
	},
]

function downloadBlob(res, next, data, filename, format) {
	const dataStr = JSON.stringify(data, undefined, '\t')

	if (!format || format === 'json-gz') {
		zlib.gzip(dataStr, (err, result) => {
			if (err) {
				this.logger.warn(`Failed to gzip data, retrying uncompressed: ${err}`)
				downloadBlob(res, next, data, filename, 'json')
			} else {
				res.writeHeader(200, {
					'Content-Type': 'application/gzip',
					'Content-Disposition': `attachment; filename="${filename}"`,
				})
				res.end(result)
			}
		})
	} else if (format === 'json') {
		res.writeHeader(200, {
			'Content-Type': 'application/json',
			'Content-Disposition': `attachment; filename="${filename}"`,
		})
		res.end(dataStr)
	} else {
		next(new Error(`Unknown format: ${format}`))
	}
}

const find_smallest_grid_for_page = (pageInfo) => {
	const gridSize = {
		minColumn: 0,
		maxColumn: 7,
		minRow: 0,
		maxRow: 3,
	}

	// Scan through the data in the export, to find the minimum possible grid size
	for (const [row, rowObj] of Object.entries(pageInfo.controls || {})) {
		let foundControl = false

		for (const column of Object.keys(rowObj)) {
			if (!rowObj[column]) continue
			foundControl = true

			if (column < gridSize.minColumn) gridSize.minColumn = Number(column)
			if (column > gridSize.maxColumn) gridSize.maxColumn = Number(column)
		}

		if (foundControl) {
			if (row < gridSize.minRow) gridSize.minRow = Number(row)
			if (row > gridSize.maxRow) gridSize.maxRow = Number(row)
		}
	}

	return gridSize
}

class DataImportExport extends CoreBase {
	/**
	 * If there is a current import task that clients should be aware of, this will be set
	 * Possible values: 'reset' | 'import'
	 * @access private
	 */
	#currentImportTask = null

	constructor(registry) {
		super(registry, 'import/export', 'Data/ImportExport')

		const generate_export_for_referenced_instances = (
			referencedInstanceIds,
			referencedInstanceLabels,
			minimalExport
		) => {
			const instancesExport = {}

			referencedInstanceIds.delete('internal') // Ignore the internal module
			for (const instance_id of referencedInstanceIds) {
				instancesExport[instance_id] = this.instance.exportInstance(instance_id, minimalExport) || {}
			}

			referencedInstanceLabels.delete('internal') // Ignore the internal module
			for (const label of referencedInstanceLabels) {
				const instance_id = this.instance.getIdForLabel(label)
				if (instance_id) {
					instancesExport[instance_id] = this.instance.exportInstance(instance_id, minimalExport) || {}
				}
			}

			return instancesExport
		}

		const generate_export_for_triggers = (triggerControls) => {
			const triggersExport = {}
			const referencedInstanceIds = new Set()
			const referencedInstanceLabels = new Set()
			for (const control of triggerControls) {
				const parsedId = ParseControlId(control.controlId)
				if (parsedId?.type === 'trigger') {
					triggersExport[parsedId.trigger] = control.toJSON(false)

					control.collectReferencedInstances(referencedInstanceIds, referencedInstanceLabels)
				}
			}

			const instancesExport = generate_export_for_referenced_instances(referencedInstanceIds, referencedInstanceLabels)

			return {
				type: 'trigger_list',
				version: FILE_VERSION,
				triggers: triggersExport,
				instances: instancesExport,
			}
		}

		this.registry.api_router.get('/export/triggers/all', (req, res, next) => {
			const triggerControls = Object.values(this.controls.getAllControls()).filter((c) => c.type === 'trigger')
			const exp = generate_export_for_triggers(triggerControls)

			const filename = encodeURI(`${os.hostname()}_trigger_list_${getTimestamp()}.companionconfig`)

			downloadBlob(res, next, exp, filename, req.query.format)
		})

		this.registry.api_router.get('/export/triggers/single/:id', (req, res, next) => {
			const controlId = CreateTriggerControlId(req.params.id)
			const control = this.controls.getControl(controlId)
			if (control) {
				const exp = generate_export_for_triggers([control])

				const filename = encodeURI(
					`${os.hostname()}_trigger_${control.options.name
						.toLowerCase()
						.replace(/\W/, '')}_${getTimestamp()}.companionconfig`
				)

				downloadBlob(res, next, exp, filename, req.query.format)
			} else {
				next()
			}
		})

		this.registry.api_router.get('/export/page/:page', (req, res, next) => {
			const page = Number(req.params.page)
			if (isNaN(page)) {
				next()
			} else {
				const pageInfo = this.page.getPage(page, true)
				if (!pageInfo) throw new Error(`Page "${page}" not found!`)
				pageInfo.gridSize = this.userconfig.getKey('gridSize')

				const referencedInstanceIds = new Set()
				const referencedInstanceLabels = new Set()
				for (const [row, rowObj] of Object.entries(pageInfo.controls)) {
					for (const [column, controlId] of Object.entries(rowObj)) {
						const control = this.controls.getControl(controlId)
						if (controlId && control && control.type !== 'trigger') {
							if (!pageInfo.controls[row]) pageInfo.controls[row] = {}
							pageInfo.controls[row][column] = control.toJSON(false)

							control.collectReferencedInstances(referencedInstanceIds, referencedInstanceLabels)
						}
					}
				}

				const instancesExport = generate_export_for_referenced_instances(
					referencedInstanceIds,
					referencedInstanceLabels
				)

				// Export file protocol version
				const exp = {
					version: FILE_VERSION,
					type: 'page',
					page: pageInfo,
					instances: instancesExport,
					oldPageNumber: page,
				}

				const filename = encodeURI(`${os.hostname()}_page${page}_${getTimestamp()}.companionconfig`)

				downloadBlob(res, next, exp, filename, req.query.format)
			}
		})

		const generateCustomExport = (config) => {
			// Export file protocol version
			const exp = {
				version: FILE_VERSION,
				type: 'full',
			}

			const rawControls = this.controls.getAllControls()

			const referencedInstanceIds = new Set()
			const referencedInstanceLabels = new Set()

			if (!config || !isFalsey(config.buttons)) {
				exp.pages = this.page.getAll(true)

				for (const pageInfo of Object.values(exp.pages)) {
					pageInfo.gridSize = this.userconfig.getKey('gridSize')

					for (const [row, rowObj] of Object.entries(pageInfo.controls)) {
						for (const [column, controlId] of Object.entries(rowObj)) {
							const control = rawControls[controlId]
							if (controlId && control && control.type !== 'trigger') {
								if (!pageInfo.controls[row]) pageInfo.controls[row] = {}
								pageInfo.controls[row][column] = control.toJSON(false)

								control.collectReferencedInstances(referencedInstanceIds, referencedInstanceLabels)
							}
						}
					}
				}
			}

			if (!config || !isFalsey(config.triggers)) {
				const triggersExport = {}
				for (const control of Object.values(rawControls)) {
					if (control.type === 'trigger') {
						const parsedId = ParseControlId(control.controlId)
						if (parsedId?.type === 'trigger') {
							triggersExport[parsedId.trigger] = control.toJSON(false)

							control.collectReferencedInstances(referencedInstanceIds, referencedInstanceLabels)
						}
					}
				}
				exp.triggers = triggersExport
			}

			if (!config || !isFalsey(config.customVariables)) {
				exp.custom_variables = this.instance.variable.custom.getDefinitions()
			}

			if (!config || !isFalsey(config.connections)) {
				exp.instances = this.instance.exportAll(false)
			} else {
				exp.instances = generate_export_for_referenced_instances(referencedInstanceIds, referencedInstanceLabels, true)
			}

			if (!config || !isFalsey(config.surfaces)) {
				exp.surfaces = this.surfaces.exportAll(false)
			}

			return exp
		}

		this.registry.api_router.get('/export/custom', (req, res, next) => {
			const exp = generateCustomExport(req.query)

			const filename = encodeURI(`${os.hostname()}_custom-config_${getTimestamp()}.companionconfig`)

			downloadBlob(res, next, exp, filename, req.query.format)
		})

		this.registry.api_router.get('/export/full', (req, res, next) => {
			const exp = generateCustomExport(null)

			const filename = encodeURI(`${os.hostname()}full-config_${getTimestamp()}.companionconfig`)

			downloadBlob(res, next, exp, filename, req.query.format)
		})

		this.registry.api_router.get('/export/log', (req, res, next) => {
			const logs = this.registry.log.getAllLines()

			const filename = encodeURI(`${os.hostname()}_companion_log_${getTimestamp()}.csv`)

			res.writeHeader(200, {
				'Content-Type': 'text/csv',
				'Content-Disposition': `attachment; filename="${filename}"`,
			})

			const csvOut = csvStringify([
				['Date', 'Module', 'Type', 'Log'],
				...logs.map((line) => [new Date(line.time).toISOString(), line.source, line.level, line.message]),
			])

			res.end(csvOut)
		})

		this.registry.api_router.get('/export/support', (req, res, next) => {
			// Export support zip
			const archive = archiver('zip', { zlib: { level: 9 } })

			archive.on('error', (err) => {
				console.log(err)
			})

			//on stream closed we can end the request
			archive.on('end', () => {
				this.logger.debug(`Support export wrote ${+archive.pointer()} bytes`)
			})

			//set the archive name
			res.attachment(os.hostname() + '_companion-config_' + getTimestamp() + '.zip')

			//this is the streaming magic
			archive.pipe(res)

			archive.glob(
				'*',
				{
					cwd: this.registry.configDir,
					nodir: true,
					ignore: [
						'cloud', // Ignore companion-cloud credentials
					],
				},
				{}
			)

			// Add the logs if found
			const logsDir = path.join(this.registry.configDir, '../logs')
			if (fs.existsSync(logsDir)) {
				archive.glob(
					'*',
					{
						cwd: logsDir,
						nodir: true,
					},
					{
						prefix: 'logs',
					}
				)
			}

			{
				const logs = this.registry.log.getAllLines()

				let out = `"Date","Module","Type","Log"\r\n`
				for (const line of logs) {
					out += `${new Date(line.time).toISOString()},"${line.source}","${line.level}","${line.message}"\r\n`
				}

				archive.append(out, { name: 'log.csv' })
			}

			try {
				const _db = this.db.getAll()
				const out = JSON.stringify(_db)
				archive.append(out, { name: 'db.ram' })
			} catch (e) {
				this.logger.debug(`Support bundle append db: ${e}`)
			}

			try {
				const payload = this.registry.ui.update.getPayload()
				let out = JSON.stringify(payload)
				archive.append(out, { name: 'user.json' })
			} catch (e) {
				this.logger.debug(`Support bundle append user: ${e}`)
			}

			archive.finalize()
		})
	}

	async checkOrRunImportTask(newTaskType, executeFn) {
		if (this.#currentImportTask) throw new Error('Another operation is in progress')

		this.#currentImportTask = newTaskType
		this.io.emit('load-save:task', this.#currentImportTask)

		try {
			return await executeFn()
		} finally {
			this.#currentImportTask = null
			this.io.emit('load-save:task', this.#currentImportTask)
		}
	}

	/**
	 * Setup a new socket client's events
	 * @param {import('../UI/Handler.js').ClientSocket} client - the client socket
	 * @access public
	 */
	clientConnect(client) {
		if (this.#currentImportTask) {
			// Inform about in progress task
			client.emit('load-save:task', this.#currentImportTask)
		}

		client.onPromise('loadsave:abort', () => {
			if (client.pendingImport) {
				// TODO - stop timer
				delete client.pendingImport
			}

			return true
		})
		client.onPromise('loadsave:prepare-import', async (dataStr) => {
			try {
				dataStr = await new Promise((resolve, reject) => {
					zlib.gunzip(dataStr, (err, data) => {
						if (err) reject(err)
						else resolve(data || dataStr)
					})
				})
			} catch (e) {
				// Ignore, it is probably not compressed
			}

			let object
			try {
				object = JSON.parse(dataStr.toString())
			} catch (e) {
				return ['File is corrupted or unknown format']
			}

			if (object.version > FILE_VERSION) {
				return ['File was saved with a newer unsupported version of Companion']
			}

			if (object.type !== 'full' && object.type !== 'page' && object.type !== 'trigger_list') {
				return ['Unknown import type']
			}

			object = upgradeImport(object)

			// TODO - this should be an upgrade, but isnt enough to justify a version bump
			if (object.triggers && Array.isArray(object.triggers)) {
				const triggersObj = {}
				for (const trigger of object.triggers) {
					triggersObj[nanoid()] = trigger
				}
				object.triggers = triggersObj
			}

			// Store the object on the client
			client.pendingImport = {
				object,
				timeout: null, // TODO
			}

			// Build a minimal object to send back to the client
			const clientObject = {
				type: object.type,
				instances: {},
				controls: !!object.pages,
				customVariables: !!object.custom_variables,
				surfaces: !!object.surfaces,
				triggers: !!object.triggers,
			}

			for (const [instanceId, instance] of Object.entries(object.instances || {})) {
				if (instanceId === 'internal' || instanceId === 'bitfocus-companion') continue

				clientObject.instances[instanceId] = {
					instance_type: this.instance.modules.verifyInstanceTypeIsCurrent(instance.instance_type),
					label: instance.label,
				}
			}

			function simplifyPageForClient(pageInfo) {
				const newPageInfo = { ...pageInfo }
				delete newPageInfo.controls

				if (!newPageInfo.gridSize) {
					newPageInfo.gridSize = find_smallest_grid_for_page(pageInfo)
				}

				return newPageInfo
			}

			if (object.type === 'page') {
				clientObject.page = simplifyPageForClient(object.page)
				clientObject.oldPageNumber = object.oldPageNumber || 1
			} else {
				clientObject.pages = Object.fromEntries(
					Object.entries(object.pages).map(([id, pageInfo]) => [id, simplifyPageForClient(pageInfo)])
				)

				// Simplify triggers
				if (object.triggers) {
					clientObject.triggers = {}

					for (const [id, trigger] of Object.entries(object.triggers)) {
						clientObject.triggers[id] = {
							name: trigger.options.name,
						}
					}
				}
			}

			if (object.type === 'trigger_list') {
				clientObject.type = 'full'
			}

			// rest is done from browser
			return [null, clientObject]
		})

		client.onPromise('loadsave:control-preview', (location) => {
			const importObject = client.pendingImport?.object

			const controlObj =
				importObject?.type === 'page'
					? importObject?.page?.controls?.[location.row]?.[location.column]
					: importObject?.pages?.[location.pageNumber]?.controls?.[location.row]?.[location.column]

			if (controlObj) {
				const res = this.graphics.drawPreview({
					...controlObj.style,
					style: controlObj.type,
				})
				return !!res?.style ? res?.asDataUrl ?? null : null
			} else {
				return null
			}
		})

		client.onPromise('loadsave:reset-page-clear', (pageNumber) => {
			this.logger.silly(`Reset page ${pageNumber}`)
			const controlIds = this.page.getAllControlIdsOnPage(pageNumber)
			for (const controlId of controlIds) {
				this.controls.deleteControl(controlId)
			}

			this.page.resetPage(pageNumber)

			for (const { type, location } of default_nav_buttons_definitions) {
				this.controls.createBankControl(
					{
						pageNumber,
						...location,
					},
					type
				)
			}

			return 'ok'
		})

		client.onPromise('loadsave:reset-page-nav', (pageNumber) => {
			this.page.resetPage(pageNumber)

			// make magical page buttons!
			for (const { type, location } of default_nav_buttons_definitions) {
				this.controls.createBankControl(
					{
						pageNumber,
						...location,
					},
					type
				)
			}

			return 'ok'
		})

		client.onPromise('loadsave:reset', (config) => {
			if (!config) throw new Error('Missing reset config')

			return this.checkOrRunImportTask('reset', async () => {
				return this.#reset(config)
			})
		})

		client.onPromise('loadsave:import-full', async (config) => {
			return this.checkOrRunImportTask('import', async () => {
				const data = client.pendingImport?.object
				if (!data) throw new Error('No in-progress import object')

				if (data.type !== 'full' && data.type !== 'trigger_list') throw new Error('Invalid import object')

				// Destroy old stuff
				await this.#reset(undefined, !config || config.buttons)

				// import custom variables
				if (!config || config.customVariables) {
					this.instance.variable.custom.replaceDefinitions(data.custom_variables || {})
				}

				// Always Import instances
				const instanceIdMap = this.#importInstances(data.instances, {})

				if (data.pages && (!config || config.buttons)) {
					// Import pages
					for (let page = 1; page <= 99; page++) {
						doPageImport(data.pages[page], page, instanceIdMap)
					}
				}

				if (!config || config.surfaces) {
					for (const [id, surface] of Object.entries(data.surfaces || {})) {
						this.surfaces.importSurface(id, surface)
					}
				}

				if (!config || config.triggers) {
					for (const [id, trigger] of Object.entries(data.triggers || {})) {
						const controlId = CreateTriggerControlId(id)
						const fixedControlObj = this.#fixupControl('trigger', cloneDeep(trigger), instanceIdMap)
						this.controls.importTrigger(controlId, fixedControlObj)
					}
				}

				// trigger startup triggers to run
				setImmediate(() => {
					this.controls.triggers.emit('startup')
				})
			})
		})

		const doPageImport = (pageInfo, topage, instanceIdMap) => {
			// Cleanup the old page
			const discardedControlIds = this.page.resetPage(topage)
			for (const controlId of discardedControlIds) {
				this.controls.deleteControl(controlId)
			}

			if (pageInfo) {
				{
					// Ensure the configured grid size is large enough for the import
					const requiredSize = pageInfo.gridSize || find_smallest_grid_for_page(pageInfo)
					const currentSize = this.userconfig.getKey('gridSize')
					const updatedSize = {}
					if (currentSize.minColumn > requiredSize.minColumn) updatedSize.minColumn = Number(requiredSize.minColumn)
					if (currentSize.maxColumn < requiredSize.maxColumn) updatedSize.maxColumn = Number(requiredSize.maxColumn)
					if (currentSize.minRow > requiredSize.minRow) updatedSize.minRow = Number(requiredSize.minRow)
					if (currentSize.maxRow < requiredSize.maxRow) updatedSize.maxRow = Number(requiredSize.maxRow)

					if (Object.keys(updatedSize).length > 0) {
						this.userconfig.setKey('gridSize', {
							...currentSize,
							...updatedSize,
						})
					}
				}

				// Import the new page
				this.page.importPage(topage, pageInfo)

				// Import the controls
				for (const [row, rowObj] of Object.entries(pageInfo.controls)) {
					for (const [column, control] of Object.entries(rowObj)) {
						if (control) {
							// Import the control
							const fixedControlObj = this.#fixupControl('bank', cloneDeep(control), instanceIdMap)

							const location = {
								pageNumber: parseInt(topage),
								column: parseInt(column),
								row: parseInt(row),
							}
							this.controls.importControl(location, fixedControlObj)
						}
					}
				}
			}
		}

		client.onPromise('loadsave:import-page', (topage, frompage, instanceRemapping) => {
			return this.checkOrRunImportTask('import', async () => {
				const data = client.pendingImport?.object
				if (!data) throw new Error('No in-progress import object')

				if (topage <= 0 || topage > 99) throw new Error('Invalid target page')

				let pageInfo

				if (data.type === 'full' && data.pages) {
					pageInfo = data.pages[frompage]

					// continue below
				} else if (data.type === 'page') {
					pageInfo = data.page

					frompage = data.oldPageNumber || 1

					// continue below
				} else {
					throw new Error('Cannot import page ')
				}

				if (!pageInfo) throw new Error(`No matching page to import`)

				// Setup the new instances
				const instanceIdMap = this.#importInstances(data.instances, instanceRemapping)

				doPageImport(pageInfo, topage, instanceIdMap)

				// Report the used remap to the ui, for future imports
				const instanceRemap2 = {}
				for (const [id, obj] of Object.entries(instanceIdMap)) {
					instanceRemap2[id] = obj.id
				}

				return instanceRemap2
			})
		})

		client.onPromise('loadsave:import-triggers', (idsToImport0, instanceRemapping, replaceExisting) => {
			return this.checkOrRunImportTask('import', async () => {
				const data = client.pendingImport?.object
				if (!data) throw new Error('No in-progress import object')

				if (!data.triggers) throw new Error('No triggers in import')

				// Remove existing triggers
				if (replaceExisting) {
					const controls = this.controls.getAllControls()
					for (const [controlId, control] of Object.entries(controls)) {
						if (control.type === 'trigger') {
							this.controls.deleteControl(controlId)
						}
					}
				}

				// Setup the new instances
				const instanceIdMap = this.#importInstances(data.instances, instanceRemapping)

				const idsToImport = new Set(idsToImport0)
				for (const id of idsToImport) {
					const trigger = data.triggers[id]

					const controlId = CreateTriggerControlId(id)
					const fixedControlObj = this.#fixupControl('trigger', cloneDeep(trigger), instanceIdMap)
					this.controls.importTrigger(controlId, fixedControlObj)
				}

				// Report the used remap to the ui, for future imports
				const instanceRemap2 = {}
				for (const [id, obj] of Object.entries(instanceIdMap)) {
					instanceRemap2[id] = obj.id
				}

				return instanceRemap2
			})
		})
	}

	loadData() {
		this.instanceData = this.db.getKey('instance')
	}

	async #reset(config, skipNavButtons = false) {
		const controls = this.controls.getAllControls()

		if (!config || config.buttons) {
			for (const [controlId, control] of Object.entries(controls)) {
				if (control.type !== 'trigger') {
					this.controls.deleteControl(controlId)
				}
			}

			for (let pageNumber = 1; pageNumber <= 99; ++pageNumber) {
				this.page.resetPage(pageNumber)

				if (!skipNavButtons) {
					for (const { type, location } of default_nav_buttons_definitions) {
						this.controls.createBankControl(
							{
								pageNumber,
								...location,
							},
							type
						)
					}
				}
			}

			// reset the size
			this.userconfig.resetKey('gridSize')
		}

		if (!config || config.connections) {
			await this.instance.deleteAllInstances()
		}

		if (!config || config.surfaces) {
			this.surfaces.reset()
		}

		if (!config || config.triggers) {
			for (const [controlId, control] of Object.entries(controls)) {
				if (control.type === 'trigger') {
					this.controls.deleteControl(controlId)
				}
			}
		}

		if (!config || config.customVariables) {
			this.instance.variable.custom.reset()
		}

		if (!config || config.userconfig) {
			this.userconfig.reset()
		}

		return 'ok'
	}

	#importInstances(instances, instanceRemapping) {
		const instanceIdMap = {}

		for (const [oldId, obj] of Object.entries(instances)) {
			const remapId = instanceRemapping[oldId]
			const remapConfig = remapId ? this.instance.getInstanceConfig(remapId) : undefined
			if (remapId === '_ignore') {
				// Ignore
				instanceIdMap[oldId] = { id: '_ignore', label: 'Ignore' }
			} else if (remapId && remapConfig?.label) {
				// Reuse an existing instance
				instanceIdMap[oldId] = {
					id: remapId,
					label: remapConfig.label,
					lastUpgradeIndex: obj.lastUpgradeIndex,
					oldLabel: obj.label,
				}
			} else {
				// Create a new instance
				const instance_type = this.instance.modules.verifyInstanceTypeIsCurrent(obj.instance_type)
				const newId = this.instance.addInstance({ type: instance_type }, true)
				console.log('created', instance_type, newId)
				if (newId) {
					const newLabel = this.instance.makeLabelUnique(obj.label, newId)
					this.instance.setInstanceLabelAndConfig(newId, newLabel, obj.config)

					if (obj.enabled !== false) {
						this.instance.enableDisableInstance(newId, true)
					}

					instanceIdMap[oldId] = {
						id: newId,
						label: newLabel,
						lastUpgradeIndex: obj.lastUpgradeIndex,
						oldLabel: obj.label,
					}
				}
			}
		}

		// Force the internal module mapping
		instanceIdMap['internal'] = { id: 'internal', label: 'internal' }
		instanceIdMap['bitfocus-companion'] = { id: 'internal', label: 'internal' }

		return instanceIdMap
	}

	#fixupControl(controlType, control, instanceIdMap) {
		// Future: this does not feel durable

		const instanceLabelRemap = {}
		const instanceIdRemap = {}
		for (const [oldId, info] of Object.entries(instanceIdMap)) {
			if (info.label !== info.oldLabel) {
				instanceLabelRemap[info.oldLabel] = info.label
			}
			if (info.id && info.id !== oldId) {
				instanceIdRemap[oldId] = info.id
			}
		}

		if (controlType === 'trigger') {
			if (control.condition) {
				const newFeedbacks = []
				for (const feedback of control.condition) {
					const instanceInfo = instanceIdMap[feedback?.instance_id]
					if (feedback && instanceInfo) {
						feedback.instance_id = instanceInfo.id
						feedback.upgradeIndex = instanceInfo.lastUpgradeIndex
						newFeedbacks.push(feedback)
					}
				}
				control.condition = newFeedbacks
			}

			const allActions = []
			if (control.action_sets) {
				for (const [setId, action_set] of Object.entries(control.action_sets)) {
					const newActions = []
					for (const action of action_set) {
						const instanceInfo = instanceIdMap[action?.instance]
						if (action && instanceInfo) {
							action.instance = instanceInfo.id
							action.upgradeIndex = instanceInfo.lastUpgradeIndex
							newActions.push(action)
						}
					}
					control.action_sets[setId] = newActions
					allActions.push(...newActions)
				}
			}

			this.fixupControlReferences(
				{
					instanceLabels: instanceLabelRemap,
					instanceIds: instanceIdRemap,
				},
				undefined,
				allActions,
				control.condition || [],
				false
			)
		} else {
			if (control.feedbacks) {
				const newFeedbacks = []
				for (const feedback of control.feedbacks) {
					const instanceInfo = instanceIdMap[feedback?.instance_id]
					if (feedback && instanceInfo) {
						feedback.instance_id = instanceInfo.id
						feedback.upgradeIndex = instanceInfo.lastUpgradeIndex
						newFeedbacks.push(feedback)
					}
				}
				control.feedbacks = newFeedbacks
			}

			const allActions = []
			if (control.steps) {
				for (const step of Object.values(control.steps)) {
					for (const [setId, action_set] of Object.entries(step.action_sets)) {
						const newActions = []
						for (const action of action_set) {
							const instanceInfo = instanceIdMap[action?.instance]
							if (action && instanceInfo) {
								action.instance = instanceInfo.id
								action.upgradeIndex = instanceInfo.lastUpgradeIndex
								newActions.push(action)
							}
						}
						step.action_sets[setId] = newActions
						allActions.push(...newActions)
					}
				}
			}

			this.fixupControlReferences(
				{
					instanceLabels: instanceLabelRemap,
					instanceIds: instanceIdRemap,
				},
				control.style,
				allActions,
				control.feedbacks || [],
				false
			)
		}

		return control
	}

	/**
	 * Visit any references within the given control
	 * @param {object} visitor Visitor to be used
	 * @param {object | undefined} style Style object of the control (if any)
	 * @param {Array<object>} actions Array of actions belonging to the control
	 * @param {Array<object>} feedbacks Array of feedbacks belonging to the control
	 */
	visitControlReferences(visitor, style, actions, feedbacks) {
		// Update the base style
		if (style) visitor.visitString(style, 'text')

		// Apply any updates to the internal actions/feedbacks
		this.internalModule.visitReferences(visitor, actions, feedbacks)

		for (const feedback of feedbacks) {
			// Fixup any boolean feedbacks
			if (feedback.style?.text) {
				visitor.visitString(feedback.style, 'text')
			}

			// Fixup any references in feedback options
			for (const key of Object.keys(feedback.options || {})) {
				visitor.visitString(feedback.options, key, feedback.id)
			}
		}

		// Fixup any references in action options
		for (const action of actions) {
			for (const key of Object.keys(action.options || {})) {
				visitor.visitString(action.options, key)
			}
		}
	}

	/**
	 * Fixup any references within the given control
	 * @param {object} updateMaps Description of instance ids and labels to remap
	 * @param {object | undefined} style Style object of the control (if any)
	 * @param {Array<object>} actions Array of actions belonging to the control
	 * @param {Array<object>} feedbacks Array of feedbacks belonging to the control
	 * @param {boolean} recheckChangedFeedbacks Whether to recheck the feedbacks that were modified
	 * @returns {boolean} Whether any changes were made
	 */
	fixupControlReferences(updateMaps, style, actions, feedbacks, recheckChangedFeedbacks) {
		const visitor = new VisitorReferencesUpdater(updateMaps.instanceLabels, updateMaps.instanceIds)

		this.visitControlReferences(visitor, style, actions, feedbacks)

		// Trigger the feedbacks to be rechecked, this will cause a redraw if needed
		if (recheckChangedFeedbacks && visitor.changedFeedbackIds.size > 0) {
			this.internalModule.checkFeedbacksById(...visitor.changedFeedbackIds)
		}

		return visitor.changed
	}
}

export default DataImportExport<|MERGE_RESOLUTION|>--- conflicted
+++ resolved
@@ -29,11 +29,8 @@
 import { VisitorReferencesUpdater } from '../Util/Visitors/ReferencesUpdater.js'
 import path from 'path'
 import fs from 'fs'
-<<<<<<< HEAD
 import zlib from 'node:zlib'
-=======
 import { stringify as csvStringify } from 'csv-stringify/sync'
->>>>>>> 9846d05e
 
 /**
  * Default buttons on fresh pages
