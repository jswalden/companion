--- conflicted
+++ resolved
@@ -19,11 +19,7 @@
 import { cloneDeep } from 'lodash-es'
 import CoreBase from '../Core/Base.js'
 import { SplitVariableId, rgb } from '../Resources/Util.js'
-<<<<<<< HEAD
-import { oldBankIndexToXY } from '../Shared/ControlId.js'
-=======
-import { CreateBankControlId, ParseControlId } from '../Shared/ControlId.js'
->>>>>>> 3e6e2124
+import { oldBankIndexToXY, ParseControlId } from '../Shared/ControlId.js'
 import { ButtonStyleProperties } from '../Shared/Style.js'
 import debounceFn from 'debounce-fn'
 import { ParseInternalControlReference } from './Util.js'
@@ -347,13 +343,8 @@
 			},
 
 			panic_bank: {
-<<<<<<< HEAD
-				label: 'Actions: Abort actions on button',
-				showButtonPreview: true,
-=======
 				label: 'Actions: Abort delayed actions on a button',
-				previewControlIdFn: previewControlIdFn,
->>>>>>> 3e6e2124
+				showButtonPreview: true,
 				options: [
 					...CHOICES_DYNAMIC_LOCATION,
 					{
@@ -378,7 +369,6 @@
 			},
 			panic_trigger: {
 				label: 'Actions: Abort delayed actions on a trigger',
-				previewControlIdFn: previewControlIdFn,
 				options: [
 					{
 						type: 'internal:trigger',
