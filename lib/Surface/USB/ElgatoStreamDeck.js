/*
 * This file is part of the Companion project
 * Copyright (c) 2018 Bitfocus AS
 * Authors: William Viker <william@bitfocus.io>, Håkon Nessjøen <haakon@bitfocus.io>
 *
 * This program is free software.
 * You should have received a copy of the MIT licence as well as the Bitfocus
 * Individual Contributor License Agreement for companion along with
 * this program.
 *
 * You can be released from the requirements of the license by purchasing
 * a commercial license. Buying such a license is mandatory as soon as you
 * develop commercial activities involving the Companion software without
 * disclosing the source code of your own applications.
 *
 */

import { EventEmitter } from 'events'
import { DeviceModelId, openStreamDeck } from '@elgato-stream-deck/node'
import util from 'util'
import imageRs from '@julusian/image-rs'
import LogController from '../../Log/Controller.js'
import ImageWriteQueue from '../../Resources/ImageWriteQueue.js'
import { translateRotation } from '../../Resources/Util.js'
import { convertXYToIndexForPanel, convertPanelIndexToXY, rotateXYForPanel } from '../Util.js'
const setTimeoutPromise = util.promisify(setTimeout)

<<<<<<< HEAD
class SurfaceUSBElgatoStreamDeck extends EventEmitter {
	constructor(devicepath, streamDeck) {
		super()
=======
class SurfaceUSBElgatoStreamDeck {
	constructor(ipcWrapper, devicePath) {
		try {
			this.ipcWrapper = ipcWrapper
>>>>>>> 9846d05e

		this.logger = LogController.createLogger(`Surface/USB/ElgatoStreamdeck/${devicepath}`)

<<<<<<< HEAD
		this.config = {
			brightness: 100,
			rotation: 0,
		}

		this.logger.debug(`Adding elgato-streamdeck USB device: ${devicepath}`)

		this.streamDeck = streamDeck

		this.info = {
			type: `Elgato ${this.streamDeck.PRODUCT_NAME}`,
			devicepath: devicepath,
			configFields: ['brightness', 'legacy_rotation'],
			deviceId: undefined, // set in #init()
		}

		this.gridSize = {
			columns: this.streamDeck.KEY_COLUMNS,
			rows: this.streamDeck.KEY_ROWS,
		}
		if (this.streamDeck.MODEL === DeviceModelId.PLUS) {
			this.gridSize.rows += 2
		}

		this.write_queue = new ImageWriteQueue(this.logger, async (key, buffer) => {
			let newbuffer = buffer
			const targetSize = this.streamDeck.ICON_SIZE
			if (targetSize === 0) {
				return
			} else {
				try {
					const imagesize = Math.sqrt(buffer.length / 4) // TODO: assuming here that the image is square
					let image = imageRs.ImageTransformer.fromBuffer(buffer, imagesize, imagesize, imageRs.PixelFormat.Rgba).scale(
						targetSize,
						targetSize
					)

					const rotation = translateRotation(this.config.rotation)
					if (rotation !== null) image = image.rotate(rotation)

					newbuffer = Buffer.from(await image.toBuffer(imageRs.PixelFormat.Rgb))
				} catch (e) {
					this.logger.debug(`scale image failed: ${e}\n${e.stack}`)
					this.emit('remove')
					return
				}
=======
			this.ipcWrapper.log('debug', `Adding elgato_streamdeck USB device: ${devicePath}`)

			this.streamDeck = openStreamDeck(devicePath, {
				// useOriginalKeyOrder: true,
				jpegOptions: {
					quality: 95,
					subsampling: 1, // 422
				},
			})

			this.info = {
				type: `Elgato ${this.streamDeck.PRODUCT_NAME}`,
				devicePath: devicePath,
				configFields: ['brightness', 'rotation'],
				keysPerRow: this.streamDeck.KEY_COLUMNS,
				keysTotal: this.streamDeck.NUM_KEYS,
				deviceId: undefined, // set in #init()
>>>>>>> 9846d05e
			}

			const maxAttempts = 3
			for (let attempts = 1; attempts <= maxAttempts; attempts++) {
				try {
					await this.streamDeck.fillKeyBuffer(key, newbuffer)
					return
				} catch (e) {
					if (attempts == maxAttempts) {
						this.logger.debug(`fillImage failed after ${attempts} attempts: ${e}`)
						this.emit('remove')
						return
					}
					await setTimeoutPromise(20)
				}
			}
		})

		this.streamDeck.on('error', (error) => {
			this.logger.error(`Error: ${error}`)
			this.emit('remove')
		})

		this.streamDeck.on('down', (keyIndex) => {
			this.#emitClick(keyIndex, true)
		})

		this.streamDeck.on('up', (keyIndex) => {
			this.#emitClick(keyIndex, false)
		})

		if (this.streamDeck.MODEL === DeviceModelId.PLUS) {
			const encoderOffset = 12
			this.streamDeck.on('rotateLeft', (encoderIndex) => {
				this.#emitRotate(encoderOffset + encoderIndex, false)
			})
			this.streamDeck.on('rotateRight', (encoderIndex) => {
				this.#emitRotate(encoderOffset + encoderIndex, true)
			})
			this.streamDeck.on('encoderDown', (encoderIndex) => {
				this.#emitClick(encoderOffset + encoderIndex, true)
			})
			this.streamDeck.on('encoderUp', (encoderIndex) => {
				this.#emitClick(encoderOffset + encoderIndex, false)
			})

			const lcdOffset = 8
			const lcdPress = (segmentIndex) => {
				this.#emitClick(lcdOffset + segmentIndex, true)

				setTimeout(() => {
					this.#emitClick(lcdOffset + segmentIndex, false)
				}, 20)
			}
			this.streamDeck.on('lcdShortPress', lcdPress)
			this.streamDeck.on('lcdLongPress', lcdPress)

			this.lcdWriteQueue = new ImageWriteQueue(this.logger, async (key, buffer) => {
				// const rotation = translateRotation(this.config.rotation)

				let newbuffer
				try {
					let imagesize = Math.sqrt(buffer.length / 4) // TODO: assuming here that the image is square
					let image = imageRs.ImageTransformer.fromBuffer(buffer, imagesize, imagesize, imageRs.PixelFormat.Rgba).scale(
						100,
						100
					)

					const rotation = translateRotation(this.config.rotation)
					if (rotation !== null) image = image.rotate(rotation)

					newbuffer = Buffer.from(await image.toBuffer(imageRs.PixelFormat.Rgb))
				} catch (e) {
					this.logger.debug(`scale image failed: ${e}`)
					this.emit('remove')
					return
				}

				const maxAttempts = 3
				for (let attempts = 1; attempts <= maxAttempts; attempts++) {
					try {
						const x = key * 200 + 50
						await this.streamDeck.fillLcdRegion(x, 0, newbuffer, {
							format: 'rgb',
							width: 100,
							height: 100,
						})
						return
					} catch (e) {
						if (attempts == maxAttempts) {
							this.logger.error(`fillImage failed after ${attempts}: ${e}`)
							this.emit('remove')
							return
						}
						await setTimeoutPromise(20)
					}
				}
			})
		}
	}

	#emitClick(key, state) {
		const xy = convertPanelIndexToXY(key, this.gridSize)
		if (xy) {
			this.emit('click', ...xy, state)
		}
	}

	#emitRotate(key, direction) {
		const xy = convertPanelIndexToXY(key, this.gridSize)
		if (xy) {
			this.emit('rotate', ...xy, direction)
		}
	}

	async #init() {
		const serialNumber = await this.streamDeck.getSerialNumber()
		this.info.deviceId = `streamdeck:${serialNumber}`

		this.logger.debug(`Elgato ${this.streamDeck.PRODUCT_NAME} detected`)

		// Make sure the first clear happens properly
		await this.streamDeck.clearPanel()
	}

<<<<<<< HEAD
	static async create(devicepath) {
		const streamDeck = await openStreamDeck(devicepath, {
			// useOriginalKeyOrder: true,
			jpegOptions: {
				quality: 95,
				subsampling: 1, // 422
			},
		})

		try {
			const self = new SurfaceUSBElgatoStreamDeck(devicepath, streamDeck)

			await self.#init()
=======
	static async create(ipcWrapper, devicePath) {
		const self = new SurfaceUSBElgatoStreamDeck(ipcWrapper, devicePath)
>>>>>>> 9846d05e

			return self
		} catch (e) {
			await streamDeck.close().catch(() => null)

			throw e
		}
	}

	setConfig(config, force) {
		if ((force || this.config.brightness != config.brightness) && config.brightness !== undefined) {
			this.streamDeck.setBrightness(config.brightness).catch((e) => {
				this.logger.debug(`Set brightness failed: ${e}`)
			})
		}

		this.config = config
	}

	quit() {
		this.streamDeck
			.resetToLogo()
			.catch((e) => {
				this.logger.debug(`Clear deck failed: ${e}`)
			})
			.then(() => {
				//close after the clear has been sent
				this.streamDeck.close()
			})
	}

	clearDeck() {
		this.logger.silly('elgato_base.prototype.clearDeck()')

		this.streamDeck.clearPanel().catch((e) => {
			this.logger.debug(`Clear deck failed: ${e}`)
		})
	}

	draw(x, y, render) {
		const key = convertXYToIndexForPanel(x, y, this.gridSize)
		if (key === null) return true

		if (key >= 0 && key < this.streamDeck.NUM_KEYS) {
			this.write_queue.queue(key, render.buffer)
		}

		const segmentIndex = key - this.streamDeck.NUM_KEYS
		if (this.lcdWriteQueue && segmentIndex >= 0 && segmentIndex < this.streamDeck.KEY_COLUMNS) {
			this.lcdWriteQueue.queue(segmentIndex, render.buffer)
		}

		return true
	}
}

export default SurfaceUSBElgatoStreamDeck<|MERGE_RESOLUTION|>--- conflicted
+++ resolved
@@ -25,32 +25,24 @@
 import { convertXYToIndexForPanel, convertPanelIndexToXY, rotateXYForPanel } from '../Util.js'
 const setTimeoutPromise = util.promisify(setTimeout)
 
-<<<<<<< HEAD
 class SurfaceUSBElgatoStreamDeck extends EventEmitter {
-	constructor(devicepath, streamDeck) {
+	constructor(devicePath, streamDeck) {
 		super()
-=======
-class SurfaceUSBElgatoStreamDeck {
-	constructor(ipcWrapper, devicePath) {
-		try {
-			this.ipcWrapper = ipcWrapper
->>>>>>> 9846d05e
-
-		this.logger = LogController.createLogger(`Surface/USB/ElgatoStreamdeck/${devicepath}`)
-
-<<<<<<< HEAD
+
+		this.logger = LogController.createLogger(`Surface/USB/ElgatoStreamdeck/${devicePath}`)
+
 		this.config = {
 			brightness: 100,
 			rotation: 0,
 		}
 
-		this.logger.debug(`Adding elgato-streamdeck USB device: ${devicepath}`)
+		this.logger.debug(`Adding elgato-streamdeck USB device: ${devicePath}`)
 
 		this.streamDeck = streamDeck
 
 		this.info = {
 			type: `Elgato ${this.streamDeck.PRODUCT_NAME}`,
-			devicepath: devicepath,
+			devicePath: devicePath,
 			configFields: ['brightness', 'legacy_rotation'],
 			deviceId: undefined, // set in #init()
 		}
@@ -85,25 +77,6 @@
 					this.emit('remove')
 					return
 				}
-=======
-			this.ipcWrapper.log('debug', `Adding elgato_streamdeck USB device: ${devicePath}`)
-
-			this.streamDeck = openStreamDeck(devicePath, {
-				// useOriginalKeyOrder: true,
-				jpegOptions: {
-					quality: 95,
-					subsampling: 1, // 422
-				},
-			})
-
-			this.info = {
-				type: `Elgato ${this.streamDeck.PRODUCT_NAME}`,
-				devicePath: devicePath,
-				configFields: ['brightness', 'rotation'],
-				keysPerRow: this.streamDeck.KEY_COLUMNS,
-				keysTotal: this.streamDeck.NUM_KEYS,
-				deviceId: undefined, // set in #init()
->>>>>>> 9846d05e
 			}
 
 			const maxAttempts = 3
@@ -229,9 +202,8 @@
 		await this.streamDeck.clearPanel()
 	}
 
-<<<<<<< HEAD
-	static async create(devicepath) {
-		const streamDeck = await openStreamDeck(devicepath, {
+	static async create(devicePath) {
+		const streamDeck = await openStreamDeck(devicePath, {
 			// useOriginalKeyOrder: true,
 			jpegOptions: {
 				quality: 95,
@@ -240,13 +212,9 @@
 		})
 
 		try {
-			const self = new SurfaceUSBElgatoStreamDeck(devicepath, streamDeck)
+			const self = new SurfaceUSBElgatoStreamDeck(devicePath, streamDeck)
 
 			await self.#init()
-=======
-	static async create(ipcWrapper, devicePath) {
-		const self = new SurfaceUSBElgatoStreamDeck(ipcWrapper, devicePath)
->>>>>>> 9846d05e
 
 			return self
 		} catch (e) {
