/*
 * This file is part of the Companion project
 * Copyright (c) 2018 Bitfocus AS
 * Authors: William Viker <william@bitfocus.io>, Håkon Nessjøen <haakon@bitfocus.io>
 *
 * This program is free software.
 * You should have received a copy of the MIT licence as well as the Bitfocus
 * Individual Contributor License Agreement for companion along with
 * this program.
 *
 * You can be released from the requirements of the license by purchasing
 * a commercial license. Buying such a license is mandatory as soon as you
 * develop commercial activities involving the Companion software without
 * disclosing the source code of your own applications.
 *
 */

import imageRs from '@julusian/image-rs'
import Infinitton from 'infinitton-idisplay'
import { translateRotation } from '../../Resources/Util.js'

class SurfaceUSBInfinitton {
	constructor(ipcWrapper, devicePath) {
		this.ipcWrapper = ipcWrapper

		try {
			this.config = {
				brightness: 100,
				rotation: 0,
			}

			this.ipcWrapper.log('debug', 'Adding infinitton iDisplay USB device', devicePath)

<<<<<<< HEAD
		this.info = {
			type: 'Infinitton iDisplay device',
			devicePath: devicePath,
			configFields: ['brightness', 'legacy_rotation'],
			deviceId: `infinitton:${serialNumber}`,
		}

		this.gridSize = {
			columns: 5,
			rows: 3,
		}

		this.ipcWrapper.log('debug', 'Infinitton detected')
=======
			this.Infinitton = new Infinitton(devicePath)

			const serialNumber = this.Infinitton.device.getDeviceInfo().serialNumber
>>>>>>> a0e97302

			this.info = {
				type: 'Infinitton iDisplay device',
				devicePath: devicePath,
				configFields: ['brightness', 'rotation'],
				keysPerRow: 5,
				keysTotal: 15,
				deviceId: `infinitton:${serialNumber}`,
			}

			this.Infinitton.on('down', (keyIndex) => {
				const key = this.reverseButton(keyIndex)
				if (key === undefined) {
					return
				}

				this.ipcWrapper.click(key, true)
			})

			this.Infinitton.on('up', (keyIndex) => {
				const key = this.reverseButton(keyIndex)
				if (key === undefined) {
					return
				}

				this.ipcWrapper.click(key, false)
			})

			this.Infinitton.on('error', (error) => {
				console.error(error)
				this.ipcWrapper.remove()
			})
		} catch (e) {
			if (this.Infinitton) {
				this.Infinitton.close()
			}

			throw e
		}
	}

	async #init() {
		this.ipcWrapper.log('debug', `Infinitton iDisplay detected`)

		// Make sure the first clear happens properly
		this.clearDeck()
	}

	static async create(ipcWrapper, devicePath) {
		const self = new SurfaceUSBInfinitton(ipcWrapper, devicePath)

		await self.#init()

		return self
	}

	setConfig(config, force) {
		if ((force || this.config.brightness != config.brightness) && config.brightness !== undefined) {
			this.Infinitton.setBrightness(config.brightness)
		}

		this.config = config
	}

	quit() {
		const dev = this.Infinitton

		if (dev !== undefined) {
			try {
				this.clearDeck()
			} catch (e) {}

			dev.close()
		}
	}

	draw(key, render) {
		key = this.mapButton(key)

<<<<<<< HEAD
		if (key >= 0 && !isNaN(key)) {
			const imagesize = Math.sqrt(render.buffer.length / 4) // TODO: assuming here that the image is square
			const rotation = translateRotation(this.config.rotation)
=======
		if (key >= 0 && key < this.info.keysTotal && !isNaN(key)) {
			buffer = rotateBuffer(buffer, this.config.rotation)
			this.Infinitton.fillImage(key, buffer)
		}
>>>>>>> a0e97302

			try {
				let image = imageRs.ImageTransformer.fromBuffer(
					render.buffer,
					imagesize,
					imagesize,
					imageRs.PixelFormat.Rgba
				).scale(targetSize, targetSize)

				if (rotation !== null) image = image.rotate(rotation)

				const newbuffer = Buffer.from(image.toBufferSync(imageRs.PixelFormat.Rgb))
				this.Infinitton.fillImage(key, newbuffer)
			} catch (e) {
				this.logger.debug(`scale image failed: ${e}\n${e.stack}`)
				this.emit('remove')
				return
			}
		}
		return true
	}

	mapButton(input) {
		const map = '4 3 2 1 0 9 8 7 6 5 14 13 12 11 10'.split(/ /)
		if (input < 0) {
			return -1
		}

		return parseInt(map[input])
	}

	reverseButton(input) {
		const map = '4 3 2 1 0 9 8 7 6 5 14 13 12 11 10'.split(/ /)
		for (let pos = 0; pos < map.length; pos++) {
			if (map[input] == pos) return pos
		}

		return
	}

	clearDeck() {
		this.ipcWrapper.log('debug', 'infinitton.prototype.clearDeck()')

		const keysTotal = this.gridSize.columns * this.gridSize.rows
		for (let x = 0; x < keysTotal; x++) {
			this.Infinitton.clearKey(x)
		}
	}
}

export default SurfaceUSBInfinitton<|MERGE_RESOLUTION|>--- conflicted
+++ resolved
@@ -31,33 +31,20 @@
 
 			this.ipcWrapper.log('debug', 'Adding infinitton iDisplay USB device', devicePath)
 
-<<<<<<< HEAD
-		this.info = {
-			type: 'Infinitton iDisplay device',
-			devicePath: devicePath,
-			configFields: ['brightness', 'legacy_rotation'],
-			deviceId: `infinitton:${serialNumber}`,
-		}
-
-		this.gridSize = {
-			columns: 5,
-			rows: 3,
-		}
-
-		this.ipcWrapper.log('debug', 'Infinitton detected')
-=======
 			this.Infinitton = new Infinitton(devicePath)
 
 			const serialNumber = this.Infinitton.device.getDeviceInfo().serialNumber
->>>>>>> a0e97302
 
 			this.info = {
 				type: 'Infinitton iDisplay device',
 				devicePath: devicePath,
 				configFields: ['brightness', 'rotation'],
-				keysPerRow: 5,
-				keysTotal: 15,
 				deviceId: `infinitton:${serialNumber}`,
+			}
+
+			this.gridSize = {
+				columns: 5,
+				rows: 3,
 			}
 
 			this.Infinitton.on('down', (keyIndex) => {
@@ -129,16 +116,9 @@
 	draw(key, render) {
 		key = this.mapButton(key)
 
-<<<<<<< HEAD
 		if (key >= 0 && !isNaN(key)) {
 			const imagesize = Math.sqrt(render.buffer.length / 4) // TODO: assuming here that the image is square
 			const rotation = translateRotation(this.config.rotation)
-=======
-		if (key >= 0 && key < this.info.keysTotal && !isNaN(key)) {
-			buffer = rotateBuffer(buffer, this.config.rotation)
-			this.Infinitton.fillImage(key, buffer)
-		}
->>>>>>> a0e97302
 
 			try {
 				let image = imageRs.ImageTransformer.fromBuffer(
