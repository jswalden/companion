--- conflicted
+++ resolved
@@ -113,18 +113,12 @@
 	return undefined
 }
 
-<<<<<<< HEAD
 class SurfaceUSBLoupedeckLive extends EventEmitter {
-	constructor(devicepath, loupedeck, modelInfo, serialnumber) {
+	constructor(devicePath, loupedeck, modelInfo, serialNumber) {
 		super()
 
-		this.logger = LogController.createLogger(`Surface/USB/Loupedeck/${devicepath}`)
-
-=======
-class SurfaceUSBLoupedeckLive {
-	constructor(ipcWrapper, devicePath, loupedeck, modelInfo, serialNumber) {
-		this.ipcWrapper = ipcWrapper
->>>>>>> 9846d05e
+		this.logger = LogController.createLogger(`Surface/USB/Loupedeck/${devicePath}`)
+
 		this.loupedeck = loupedeck
 		this.modelInfo = modelInfo
 
@@ -132,23 +126,13 @@
 			brightness: 100,
 		}
 
-<<<<<<< HEAD
-		this.logger.debug(`Adding Loupedeck Live USB device ${devicepath}`)
-=======
-		this.ipcWrapper.log('debug', `Adding Loupedeck Live USB device ${devicePath}`)
->>>>>>> 9846d05e
+		this.logger.debug(`Adding Loupedeck Live USB device ${devicePath}`)
 
 		this.info = {
 			type: `Loupedeck ${this.loupedeck.modelName}`,
 			devicePath: devicePath,
 			configFields: ['brightness'],
-<<<<<<< HEAD
-			deviceId: `loupedeck:${serialnumber}`,
-=======
-			keysPerRow: this.modelInfo.totalCols,
-			keysTotal: this.modelInfo.totalCols * this.modelInfo.totalRows,
 			deviceId: `loupedeck:${serialNumber}`,
->>>>>>> 9846d05e
 		}
 
 		this.gridSize = {
@@ -261,13 +245,8 @@
 		await this.loupedeck.blankDevice(true, true)
 	}
 
-<<<<<<< HEAD
-	static async create(devicepath) {
-		const loupedeck = await openLoupedeck(devicepath, { waitForAcks: true })
-=======
-	static async create(ipcWrapper, devicePath) {
+	static async create(devicePath) {
 		const loupedeck = await openLoupedeck(devicePath, { waitForAcks: true })
->>>>>>> 9846d05e
 		try {
 			let info = null
 			switch (loupedeck.modelId) {
@@ -287,11 +266,7 @@
 
 			const serialNumber = await loupedeck.getSerialNumber()
 
-<<<<<<< HEAD
-			const self = new SurfaceUSBLoupedeckLive(devicepath, loupedeck, info, serialnumber)
-=======
-			const self = new SurfaceUSBLoupedeckLive(ipcWrapper, devicePath, loupedeck, info, serialNumber)
->>>>>>> 9846d05e
+			const self = new SurfaceUSBLoupedeckLive(devicePath, loupedeck, info, serialNumber)
 
 			await self.#init()
 
