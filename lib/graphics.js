--- conflicted
+++ resolved
@@ -212,14 +212,6 @@
 				text = str;
 			});
 
-<<<<<<< HEAD
-			if (c.size == 'small') {
-				img.drawAlignedText(2,18,68,52, text, c.color, 0, 2, 1, c.alignment.split(":",2)[0], c.alignment.split(":",2)[1]);
-			}
-
-			else if (c.size == 'large') {
-				img.drawAlignedText(2,18,68,52, text, c.color, 0, 2, 2, c.alignment.split(":",2)[0], c.alignment.split(":",2)[1]);
-=======
 			switch(c.size) {
 				case 'small':
 					img.drawAlignedText(2,18,68,52, c.text, c.color, 0, 2, 1, c.alignment.split(":",2)[0], c.alignment.split(":",2)[1]);
@@ -248,7 +240,6 @@
 				default:
 					img.drawAlignedText(2,18,68,52, c.text, c.color, 0, 2, 1, c.alignment.split(":",2)[0], c.alignment.split(":",2)[1]);
 					break;
->>>>>>> 10fe18ee
 			}
 
 		}
