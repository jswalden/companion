--- conflicted
+++ resolved
@@ -39,8 +39,7 @@
 	"author": "Bitfocus AS",
 	"license": "MIT",
 	"devDependencies": {
-<<<<<<< HEAD
-		"@sentry/webpack-plugin": "^2.8.0",
+		"@sentry/webpack-plugin": "^2.9.0",
 		"@types/archiver": "^5.3.3",
 		"@types/cors": "^2.8.14",
 		"@types/ejson": "^2.2.0",
@@ -52,9 +51,6 @@
 		"@types/uuid": "^9.0.5",
 		"@types/workerpool": "^6.4.4",
 		"@types/ws": "^8.5.7",
-=======
-		"@sentry/webpack-plugin": "^2.9.0",
->>>>>>> c8a3add2
 		"chokidar": "^3.5.3",
 		"dotenv": "^16.3.1",
 		"jest": "^29.7.0",
@@ -62,12 +58,8 @@
 		"octokit": "^3.1.1",
 		"prettier": "^3.0.3",
 		"tar": "^6.2.0",
-<<<<<<< HEAD
 		"typescript": "^5.2.2",
-		"webpack": "^5.88.2",
-=======
 		"webpack": "^5.89.0",
->>>>>>> c8a3add2
 		"webpack-cli": "^5.1.4",
 		"zx": "^7.2.3"
 	},
