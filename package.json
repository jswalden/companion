{
	"name": "companion",
	"version": "2.1.1",
	"description": "Companion",
	"main": "bitfocus-skeleton/main.js",
	"build": {
		"afterPack": "./tools/asar-repack.js",
		"productName": "Companion",
		"appId": "companion.bitfocus.no",
		"mac": {
			"category": "no.bitfocus.companion",
			"extendInfo": {
				"LSBackgroundOnly": 1,
				"LSUIElement": 1
			},
			"asarUnpack": [
				"public",
				"node_modules/jquery",
				"node_modules/popper.js/**",
				"node_modules/bootstrap",
				"node_modules/bootstrap-colorpicker",
				"node_modules/pace-progress",
				"node_modules/perfect-scrollbar",
				"node_modules/@coreui/coreui",
				"node_modules/flag-icon-css",
				"node_modules/font-awesome",
				"node_modules/moment",
				"node_modules/select2",
				"node_modules/tributejs/dist"
			],
			"extraFiles": [
				{
					"from": "./node_modules/sharp/vendor/lib",
					"to": "Frameworks"
				}
			]
		},
		"win": {
			"target": "nsis",
			"extraFiles": [
				{
					"from": "./node_modules/sharp/build/Release",
					"to": ".",
					"filter": ["lib*.dll"]
				}
			]
		},
		"nsis": {
			"artifactName": "companion-win64.exe",
			"createStartMenuShortcut": true,
			"perMachine": true,
			"oneClick": false,
			"allowElevation": true,
			"allowToChangeInstallationDirectory": true,
			"installerIcon": "icon.ico",
			"installerSidebar": "compinst.bmp",
			"uninstallerSidebar": "compinst.bmp"
		},
		"directories": {
			"buildResources": "assets/",
			"output": "electron-output/"
		},
		"linux": {
			"target": "dir",
			"extraFiles": [
				{
					"from": "./node_modules/sharp/vendor/lib",
					"to": ".",
					"filter": [
						"lib*",
						"!libcairo*"
					]
				}
			]
		},
		"files": [
			"**/*",
			"assets/icon.png",
			"assets/trayTemplate.png",
			"assets/trayTemplate@2x.png",
			"!font/*",
			"!tools/*",
			"!*.md",
			"!node_modules/sharp/vendor/lib"
		]
	},
	"scripts": {
		"prod": "./tools/build_writefile.sh && ./bitfocus-skeleton/start.sh",
		"dev": "./tools/build_writefile.sh && DEVELOPER=1 ./bitfocus-skeleton/start.sh",
		"update": "./tools/update.sh",
		"pack": "electron-builder --dir",
		"dist": "rm -rf electron-output && electron-builder",
		"testprod": "./node_modules/electron/cli.js .",
		"macdist": "./tools/build_writefile.sh ; rm -rf electron-output && electron-builder --publish=never --mac",
		"windist": "./tools/build_writefile.sh ; rm -rf electron-output && electron-builder --publish=never --win",
		"lindist": "./tools/build_writefile.sh ; rm -rf electron-output && electron-builder --publish=never --linux",
		"rpidist": "./tools/build_writefile.sh ; rm -rf electron-output && electron-builder --armv7l --linux",
		"start": "yarn run",
		"test": "mocha",
		"postinstall": "./tools/build_writefile.sh",
		"headless": "nodemon headless.js",
		"dev-headless": "DEVELOPER=1 nodemon headless.js"
	},
	"repository": "https://github.com/bitfocus/companion",
	"keywords": [
		"bitfocus",
		"companion"
	],
	"author": "Bitfocus AS",
	"license": "MIT",
	"devDependencies": {
		"asar": "^3.0.3",
		"chai": "^4.2.0",
		"chai-fs": "^2.0.0",
		"electron": "^8.0.0",
		"electron-builder": "^22.9.1",
		"mocha": "^6.2.3",
		"nodemon": "^2.0.6",
		"p-all": "^3.0.0",
		"rimraf": "^3.0.2",
		"s3-upload-stream": "^1.0.7"
	},
	"dependencies": {
<<<<<<< HEAD
		"@balte/emberplus-connection": "^0.0.3",
		"@coreui/coreui": "^2.0.0-rc.2",
		"@coreui/coreui-plugin-chartjs-custom-tooltips": "1.2.0",
=======
		"@coreui/coreui": "^2.1.16",
>>>>>>> b49e0a38
		"app-root-path": "^2.0.1",
		"aws-sdk": "^2.783.0",
		"binopsy": "^0.0.0",
		"bootstrap": "^4.5.3",
		"bootstrap-colorpicker": "^2.5.2",
		"check-ip": "^1.1.1",
		"debug": "^4.2.0",
		"electron-debug": "^1.5.0",
		"electron-rpc": "^2.0.1",
		"elgato-stream-deck": "^3.3.2",
		"express": "^4.16.3",
		"find-process": "1.4.3",
		"flag-icon-css": "3.5.0",
		"font-awesome": "4.7.0",
		"fs-extra": "^9.0.1",
		"infinitton-idisplay": "^1.0.5",
		"jquery": ">=3.5.1",
		"lodash": "^4.17.20",
		"marked": "0.7.0",
		"mkdirp": "^0.5.5",
		"moment": "^2.29.1",
		"network": "^0.4.1",
		"node-emberplus": "^2.5.8",
		"node-fetch": "^2.6.1",
		"node-rest-client": "^3.1.0",
		"osc": "^2.4.1",
		"pace-progress": "1.0.2",
		"perfect-scrollbar": "^1.5.0",
		"ping": "^0.2.2",
		"pngjs": "^3.3.3",
		"popper.js": "1.16.1",
		"read-package-json": "^2.1.2",
		"select2": "4.0.13",
		"sharp": "^0.25.0",
		"shortid": "^2.2.16",
		"socket.io": "^2.3.0",
		"socket.io-client": "^2.3.1",
		"strip-ansi": "^5.2.0",
		"tributejs": "github:peschuster/tribute",
		"websocket": "^1.0.32"
	},
	"collective": {
		"type": "donorbox",
		"url": "https://donorbox.org/bitfocus-opensource"
	},
	"optionalDependencies": {
		"@julusian/jpeg-turbo": "^0.5.6"
	},
	"resolutions": {
		"infinitton-idisplay/node-hid": "^1.0.0"
	}
}<|MERGE_RESOLUTION|>--- conflicted
+++ resolved
@@ -121,13 +121,9 @@
 		"s3-upload-stream": "^1.0.7"
 	},
 	"dependencies": {
-<<<<<<< HEAD
 		"@balte/emberplus-connection": "^0.0.3",
-		"@coreui/coreui": "^2.0.0-rc.2",
+		"@coreui/coreui": "^2.1.16",
 		"@coreui/coreui-plugin-chartjs-custom-tooltips": "1.2.0",
-=======
-		"@coreui/coreui": "^2.1.16",
->>>>>>> b49e0a38
 		"app-root-path": "^2.0.1",
 		"aws-sdk": "^2.783.0",
 		"binopsy": "^0.0.0",
