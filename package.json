{
  "name": "@companion-app/workspace",
  "version": "3.99.0",
  "packageManager": "yarn@4.6.0",
  "workspaces": [
    "companion",
    "shared-lib",
    "webui",
    "launcher"
  ],
  "type": "module",
  "scripts": {
    "postinstall": "run build:writefile",
    "dev": "yarn workspace companion dev",
    "dev:inner": "yarn workspace companion dev:inner",
    "dev:debug": "yarn workspace companion dev:debug",
    "dev:webui": "yarn workspace @companion-app/webui dev",
    "build:ts": "yarn workspaces foreach --all run build:ts",
    "dist:webui": "yarn workspace @companion-app/webui build",
    "dist": "tsx ./tools/build/complete.mts",
    "macdist": "run dist mac-x64",
    "macarmdist": "run dist mac-arm64",
    "windist": "run dist win-x64",
    "lindist": "run dist linux-x64",
    "rpidist": "run dist linux-arm7",
    "format": "prettier --write .",
    "test": "vitest",
    "build:writefile": "tsx ./tools/build_writefile.mts",
    "module:bulk": "zx ./tools/module_bulk.mjs"
  },
  "engines": {
    "npm": "please-use-yarn",
    "yarn": "^4",
    "node": ">=18.16 <19"
  },
  "devDependencies": {
<<<<<<< HEAD
    "@inquirer/prompts": "^7.2.3",
=======
    "@inquirer/prompts": "^7.2.2",
    "@types/node": "^22.10.5",
>>>>>>> 145fe9ec
    "@types/ps-tree": "^1.1.6",
    "@vitest/coverage-v8": "3.0.2",
    "@vitest/ui": "3.0.2",
    "chokidar": "^3.6.0",
    "concurrently": "^9.1.2",
    "dotenv": "^16.4.7",
    "octokit": "^4.1.0",
    "open": "^10.1.0",
    "prettier": "^3.4.2",
    "tsx": "^4.19.2",
    "typescript": "~5.7.3",
    "vitest": "^3.0.2",
    "vitest-mock-extended": "^2.0.2",
    "yaml": "^2.7.0",
    "zx": "^8.3.0"
  },
  "resolutions": {
    "node-gyp-build": "github:julusian/node-gyp-build#cross-install-support",
    "osc/serialport": "^12.0.0",
    "react-select": "npm:@julusian/react-select@^5.8.1-3",
    "app-builder-lib@npm:26.0.0-alpha.7": "patch:app-builder-lib@npm%3A26.0.0-alpha.7#~/.yarn/patches/app-builder-lib-npm-26.0.0-alpha.7-e1b3dca119.patch"
  }
}<|MERGE_RESOLUTION|>--- conflicted
+++ resolved
@@ -34,12 +34,8 @@
     "node": ">=18.16 <19"
   },
   "devDependencies": {
-<<<<<<< HEAD
     "@inquirer/prompts": "^7.2.3",
-=======
-    "@inquirer/prompts": "^7.2.2",
     "@types/node": "^22.10.5",
->>>>>>> 145fe9ec
     "@types/ps-tree": "^1.1.6",
     "@vitest/coverage-v8": "3.0.2",
     "@vitest/ui": "3.0.2",
