--- conflicted
+++ resolved
@@ -299,12 +299,9 @@
 			socket.emit('bank_reset_actions', page, bank);
 			socket.emit('bank_reset_feedbacks', page, bank);
 			socket.emit('bank_get_actions', page, bank);
-<<<<<<< HEAD
 			socket.emit('bank_get_feedbacks', page, bank);
-=======
 			socket.emit('bank_reset_release_actions', page, bank);
 			socket.emit('bank_get_release_actions', page, bank);
->>>>>>> e335ac3a
 
 			$("#resetBankButton").hide();
 			populate_bank_form(page,bank,{},{});
@@ -528,11 +525,8 @@
 				$("#editbank_content").html("");
 				$("#editbankid").text(page + "." + $(this).data('bank'));
 				socket.emit('bank_get_actions', page, $(this).data('bank'));
-<<<<<<< HEAD
 				socket.emit('bank_get_feedbacks', page, $(this).data('bank'));
-=======
 				socket.emit('bank_get_release_actions', page, $(this).data('bank'));
->>>>>>> e335ac3a
 				socket.emit('get_bank',page, $(this).data('bank'));
 				socket.once('get_bank:results', populate_bank_form);
 			}
