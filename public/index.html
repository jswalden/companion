<!DOCTYPE html>
<!-- /*
 * This file is part of the Companion project
 * Copyright (c) 2018 Bitfocus AS
 * Authors: William Viker <william@bitfocus.io>, Håkon Nessjøen <haakon@bitfocus.io>
 *
 * This program is free software.
 * You should have received a copy of the MIT licence as well as the Bitfocus
 * Individual Contributor License Agreement for companion along with
 * this program.
 *
 * You can be released from the requirements of the license by purchasing
 * a commercial license. Buying such a license is mandatory as soon as you
 * develop commercial activities involving the Companion software without
 * disclosing the source code of your own applications.
 *
 */ -->
<html lang="en">
	<head>
		<meta charset="utf-8">
		<meta http-equiv="X-UA-Compatible" content="IE=edge">
		<meta name="viewport" content="width=device-width, initial-scale=1.0, shrink-to-fit=no">
		<meta name="language" content="en">
		<link rel="shortcut icon" href="/img/brand/icon.png">

		<meta http-equiv="Content-Language" content="en">
		<title>Companion Admin</title>
		<meta name="google" content="notranslate">
		<link href="js/flag-icon-css/css/flag-icon.min.css" rel="stylesheet">
		<link href="js/font-awesome/css/font-awesome.min.css" rel="stylesheet">
		<link href="css/style.css" rel="stylesheet">
		<link href="vendors/pace-progress/css/pace.min.css" rel="stylesheet">
		<link href="/fa/css/all.css" rel="stylesheet">
		<link href="index.css" rel="stylesheet">
		<link rel='stylesheet' href='css/spectrum.css' />
	</head>

	<body class="app header-fixed sidebar-fixed aside-menu-fixed sidebar-lg-show">

		<div id="error-container">
			<div class="row justify-content-center">
				<div class="col-md-6">
					<div class="clearfix">
						<h4 class="pt-3">Houston, we have a problem!</h4>
						<p class="text-muted">It seems that we have lost connection to the companion app.</p>

						<p class="text-muted">
							<li class="text-muted">Check that the application is still running</li>
							<li class="text-muted">If you're using the web gui over network - check your connection</li>
						</p>
					</div>
				</div>
			</div>
		</div>

		<header class="app-header navbar">
			<button class="navbar-toggler sidebar-toggler d-lg-none mr-auto" type="button" data-toggle="sidebar-show">
				<span class="navbar-toggler-icon"></span>
			</button>

			<a class="navbar-brand" href="#">
				<img class="navbar-brand-full" src="/img/brand/logo.png" width="140" alt="Bitfocus Logo">
				<img class="navbar-brand-minimized" src="/img/brand/icon.png" width="30" height="30" alt="Bitfocus Logo">
			</a>

			<button class="navbar-toggler sidebar-toggler d-md-down-none" type="button" data-toggle="sidebar-lg-show">
				<span class="navbar-toggler-icon"></span>
			</button>

			<ul class="nav navbar-nav d-md-down-none">

				<!-- <li class="nav-item px-3">
					<a class="nav-link" href="#">Status</a>
				</li>-->

				<li class="nav-item px-3">
					<a class="nav-link" target="_new" id='versiontext' href="https://bitfocus.io/companion/">version</a>
				</li>
				<li class="nav-item px-3">
					<a class="nav-link" target="_new" id='newversiontext' href="https://bitfocus.io/companion/"></a>
				</li>

			</ul>

			<ul class="nav navbar-nav ml-auto">
				<!--
				<li class="nav-item d-md-down-none">
					<a class="nav-link" href="#">
						<i class="icon-bell"></i>
						<span class="badge badge-pill badge-danger">5</span>
					</a>
				</li>

				<li class="nav-item d-md-down-none">
					<a class="nav-link" href="#">
						<i class="icon-list"></i>
					</a>
				</li>

				<li class="nav-item d-md-down-none">
					<a class="nav-link" href="#">
						<i class="icon-location-pin"></i>
					</a>
				</li>
				-->
			</ul>
			<button class="navbar-toggler aside-menu-toggler d-md-down-none" type="button" data-toggle="aside-menu-lg-show">
				<span class="navbar-toggler-icon"></span>
			</button>
			<button class="navbar-toggler aside-menu-toggler d-lg-none" type="button" data-toggle="aside-menu-show">
				<span class="navbar-toggler-icon"></span>
			</button>
		</header>

		<div class="app-body">
			<div class="sidebar">
				<nav class="sidebar-nav">
					<ul class="nav">

						<li class="nav-item">
							<a class="nav-link" target="_new" href="/tablet.html">
								<i class="nav-icon fa fa-gamepad"></i> Web buttons
								<!-- <span class="badge badge-primary">NEW</span> -->
							</a>
						</li>

						<li class="nav-item">
							<a class="nav-link" target="_new" href="/emulator.html">
								<i class="nav-icon fa fa-gamepad"></i> Elgato Emulator
								<!-- <span class="badge badge-primary">NEW</span> -->
							</a>
						</li>

						<li class="nav-item">
							<a class="nav-link" target="_new" href="https://github.com/bitfocus/companion/issues">
								<i class="nav-icon fa fa-bug"></i> Report bugs
								<!-- <span class="badge badge-primary">NEW</span> -->
							</a>
						</li>

						<li class="nav-item">
							<a class="nav-link" target="_new" href="https://www.facebook.com/groups/2047850215433318/">
								<i class="nav-icon fa fa-users"></i> Facebook Group
								<!-- <span class="badge badge-primary">NEW</span> -->
							</a>
						</li>

						<li class="nav-item">
							<a class="nav-link" target="_new" href="https://bit.ly/2IJ1jT4">
								<i class="nav-icon fa fa-comments"></i> Slack group
								<!-- <span class="badge badge-primary">NEW</span> -->
							</a>
						</li>

					</ul>
				</nav>
				<button class="sidebar-minimizer brand-minimizer" type="button"></button>
			</div>
			<main class="main" style="padding-top:26px;">
				<!-- Breadcrumb-->
				<!--
				<ol class="breadcrumb">

					<li class="breadcrumb-item">Companion</li>
					<li class="breadcrumb-item active">Web GUI</li>

					<li class="breadcrumb-menu d-md-down-none">
						<div class="btn-group" role="group" aria-label="Button group">
							<a class="btn" href="#">
								<i class="icon-speech"></i>
							</a>
							<a class="btn" href="./">
								<i class="icon-graph"></i>  Dashboard</a>
							<a class="btn" href="#">
								<i class="icon-settings"></i>  Settings</a>
						</div>
					</li>

				</ol> -->
				<div class="container-fluid">
					<div class="animated fadeIn">

						<div class="row">
							<!--/.col-->
							<div class="col-lg-6 col-sm-12 col-xs-12">
								<ul class="nav nav-tabs" role="tablist">


									<li class="nav-item">
										<a class="nav-link active" data-toggle="tab" href="#instances" role="tab" aria-controls="instances">
											<i class="fa fa-plug"></i> Instances
											<!-- <span class="badge badge-pill badge-success">OK</span> -->
										</a>
									</li>

									<li id="instanceConfigTab" class="nav-item">
										<a class="nav-link" data-toggle="tab" href="#instanceConfig" role="tab" aria-controls="instanceConfig">
											<i class="fa fa-cog"></i> Config</a>
									</li>


									<li class="nav-item">
										<a class="nav-link" data-toggle="tab" href="#elgatobuttons" id='elgbuttons' role="tab" aria-controls="home">
											<i class="fa fa-calendar-alt"></i> Buttons
										</a>
									</li>

									<li class="nav-item" id="editbankli">
										<a class="nav-link" data-toggle="tab" href="#editbank" role="tab" aria-controls="profile">
											<i class="icon-calculator"></i> Edit button <span id='editbankid'>?</span>
										</a>
									</li>

<!--									<li class="nav-item">
										<a class="nav-link" data-toggle="tab" href="#actions" role="tab" aria-controls="actions">
											<i class="icon-calculator"></i> Actions</a>
									</li> -->

									<li class="nav-item">
										<a class="nav-link" data-toggle="tab" href="#devices" role="tab" aria-controls="devices">
											<i class="fa fa-gamepad"></i> Devices</a>
									</li>

									<li class="nav-item">
										<a class="nav-link" data-toggle="tab" href="#userconfig" role="tab" aria-controls="userconfig">
											<i class="fa fa-user-ninja"></i> User Config</a>
									</li>

								</ul>

								<div class="tab-content padbottom">
									<div class="tab-pane active" id="instances" role="tabpanel">
										<table class="table table-responsive-sm">
											<thead>
												<tr>
													<th>Module</th>
													<th>Label</th>
													<th>Status</th>
													<th>Actions</th>
												</tr>
											</thead>
											<tbody id='instanceList'>
											</tbody>
										</table>

										<div class="dropdown">
											<select id="addInstance">
											</select>
										</div>
										 <p></p>
										<b>Hint:</b> Instances are the connections companion makes to other devices in order to
										discover button actions.

									</div>

									<div class="tab-pane" id="actions" role="tabpanel">
										<table class="table table-responsive-sm">
											<thead>
												<tr>
													<th>Instance</th>
													<th>Action</th>
												</tr>
											</thead>
											<tbody id='actionsList'>
											</tbody>
										</table>
										<table class="table table-responsive-sm">
											<thead>
												<tr>
													<th>Instance</th>
													<th>Action</th>
												</tr>
											</thead>
											<tbody id='releaseActionsList'>
											</tbody>
										</table>
									</div>

									<div class="tab-pane" id="variables" role="tabpanel">
									</div>

									<div class="tab-pane" id="instanceConfig" role="tabpanel">
										<h4></h4>
										<div id='instanceConfigFields' class="row"></div>
										<hr>
										<div id='instanceConfigVariables' class="row col-lg-12">
											<h4>List of dynamic variables</h4>
											<table class="table table-responsive-sm">
												<thead>
													<tr>
														<th>Variable</th>
														<th>Description</th>
														<th>Current value</th>
													</tr>
												</thead>
												<tbody id="instanceConfigVariableList"></tbody>
											</table>
										</div>

									</div>

									<div class="tab-pane" id="devices" role="tabpanel">
										<table class="table table-responsive-sm">
											<thead>
												<tr>
													<th>ID</th>
													<th>Type</th>
												</tr>
											</thead>
											<tbody id='deviceInstanceList'>
											</tbody>
										</table>

										<button class="btn btn-primary" data-loading-text="<i class='fa fa-spinner fa-spin '></i> Checking for new devices..." id="refreshUSB">Re-scan USB</button> <label>Re-scanning blocks all operations while the scan is ongoing. Use with care.</label>
									</div>


									<div class="tab-pane" id="elgatobuttons" role="tabpanel">

										<div class="row" id='pagenav'>
										</div>
										<div class="row" id='pagebank'>
										</div>

										<div class="row" id='functionarea' style="padding-top:15px;">
											<div id="functionkeys" class='col-sm-12'>
												<button class="btn btn-primary function-button" data-function='copy' id='state_copy'>Copy</button>
												<button class="btn btn-primary function-button" data-function='move' id='state_move'>Move</button>
												<button class="btn btn-primary function-button" data-function='delete' id='state_delete'>Delete</button>
												<button class="btn btn-danger" id='state_abort'>Cancel</button>
												<button class="btn btn-disabled" id='state_hint'></button>
												<a id="export_page_link" href="/int/page_export/1" class="btn btn-warning">Export page</a>
												<button type="button" id="erase_page_link" class="btn btn-danger">Erase page</button>

											</div>
										</div>

										<p></p>
										<b>Hint:</b> Hold shift down to test buttons from the GUI<br>

									</div>
									<div class="tab-pane" id="editbank" role="tabpanel">

										<div id="bank_preview" class="pull-right">
											<canvas width=72 height=72></canvas>
										</div>

										<div class="dropdown">
											<button class="btn btn-success dropdown-toggle" type="button" id="dropdownMenuButton" data-toggle="dropdown" aria-haspopup="true" aria-expanded="false">
												Set button style
											</button>
											<div class="dropdown-menu" aria-labelledby="dropdownMenuButton">
												<a class="dropdown-item change_style" data-style="none">None</a>
												<a class="dropdown-item change_style" data-style="text">Text</a>
												<a class="dropdown-item change_style" data-style="png">PNG Image</a>
											</div>
											<button class="btn btn-danger" type="button" id="resetBankButton">
												Erase
											</button>
											<button class="btn btn-warning" type="button" id="testBankButton">
												Test actions
											</button>

										</div>

										<div id="editbank_content">
										</div>


										<h4 style="margin-bottom:-13px;margin-top: 15px;">Key down/on actions</h4>
										<div id='bankActions'>
										</div>
										<select id='addBankAction' style='form-control'></select>

										<h4 style="margin-top: 30px;">Key up/off actions</h4>
										<div id='bankReleaseActions'>
										</div>
										<select id='addBankReleaseAction' style='form-control'></select>


										<h4 style="margin-top: 30px;">Instance feedback</h4>
										<div id='bankFeedbacks'>
										</div>
										<select id='addBankFeedback' style='form-control'></select>

										<br><br>
										<div id="oscTips">
										</div>

									</div>

									<div class="tab-pane" id="userconfig" role="tabpanel">
										<table class='table'>
											<thead>
												<tr>
													<th>User configuration</th>
													<th>Value</th>
												</tr>
											</thead>
											<tbody>


												<!-- flip page up/down -->
												<tr>
													<td>Flip counting direction on page up/down</td>
													<td>
														<div class="form-check form-check-inline mr-1">
															<input class="form-check-input" type="checkbox" id="userconfig_page_direction_flipped" value="1">
															<label class="form-check-label" for="userconfig_page_direction_flipped">Enabled</label>
														</div>
													</td>
												</tr>

												<tr>
													<td>Show + and - instead of arrows on page buttons</td>
													<td>
														<div class="form-check form-check-inline mr-1">
															<input class="form-check-input" type="checkbox" id="userconfig_page_plusminus" value="1">
															<label class="form-check-label" for="userconfig_page_plusminus">Enabled</label>
														</div>
													</td>
												</tr>



											</tbody>
										</table>

										<b>Settings</b> applies instantaneously, don't worry about it!

									</div>
								</div>
							</div>
							<!--/.col-->

							<div class='col-lg-6 col-sm-12 col-xs-12'>
								<ul class="nav nav-tabs" role="tablist">


									<li class="nav-item">
										<a class="nav-link active" data-toggle="tab" href="#log" role="tab" aria-controls="log">
											<i class="fa fa-clipboard-list"></i> Log
											<!-- <span class="badge badge-pill badge-success">OK</span> -->
										</a>
									</li>

									<li class="nav-item">
										<a class="nav-link" id="presets_tab" data-toggle="tab" href="#presets" role="tab" aria-controls="presets">
											<i class="fa fa-gift"></i> Presets
										</a>
									</li>

									<li class="nav-item">
										<a class="nav-link" id="import_tab" data-toggle="tab" href="#import" role="tab" aria-controls="import">
											<i class="fa fa-file-import"></i> Import
										</a>
									</li>

									<li class="nav-item">
										<a class="nav-link" data-toggle="tab" href="#export" role="tab" aria-controls="export">
											<i class="fa fa-file-export"></i> Export
										</a>
									</li>


								</ul>


								<div class="tab-content">
									<div class="tab-pane active" id="log" role="tabpanel">
									</div>

									<div class="tab-pane" id="presets" role="tabpanel">
									</div>

									<div class="tab-pane" id="import" role="tabpanel">


										<!-- this should be hidden after loading the file -->
										<div id="import_fileselect">
											<h4>Load a configuration file</h4>
											<p>Use the button below to browse your computer for a <b>.companionconfig</b> file containing either a full companion configuration, or just a single button page export.</p>
											<label class="btn btn-primary btn-file"><i class="fa fa-file-import"></i> Import <input type="file" id="loadconfig" data-fieldid="importfile" style="display: none;"></label>

											<br><br>
										</div>

										<!-- this should be shown after loading the file -->
										<div id="import_config">
											<div class="row" id="import_pagenav">

												<div class="pagenav col-lg-4">
													<div id="import_btn_pagedown" class="btn btn-primary">
														<i class="fa fa-chevron-left"></i>
													</div>
												</div>

												<div class="pageat col-lg-4">
													<small>(Page 1)</small>
													<input id="import_page_title" placeholder="Page name" type="text" value="PAGE">
												</div>

												<div class="pagenav text-right col-lg-4">
													<div id="import_btn_pageup" class="btn btn-primary">
														<i class="fa fa-chevron-right"></i>
													</div>
												</div>

											</div>

											<div class="row" id='import_pagebank'>
											</div>
											<br>

											<div id="import_step2">
												<h5>What to do</h5>
												<button class="btn btn-primary import_individual">Import individual pages</button>
												<button class="btn btn-primary import_replace">Replace current configuration</button>
												<br><br>
											</div>

											<div id="import_resolve">

												<h5>Link config instances with local instances</h5>

												<table class="table table-responsive-sm">
													<thead>
														<tr>
															<th>Select instance</th>
															<th>Config instance type</th>
															<th>Config instance name</th>
														</tr>
													</thead>
													<tbody id="importConfigInstanceList">
														<tr>
															<td>
																<select>
																	<option>[ Create new instance ]</option>
																	<option>Our own BMD VideoHub instance</option>
																</select>
															</td>
															<td>BMD VideoHub</td>
															<td>Routeren da</td>
														</tr>
													</tbody>
												</table>

												<p>
													<button class="btn btn-primary" id="import_page">Import to page 1</button>
												</p>

											</div>


										</div>
									</div>

									<div class="tab-pane" id="export" role="tabpanel">
											<h4>Export full configuration</h4>
											<p>Use the button below to download a full backup of your companion settings.</p>
<<<<<<< HEAD
											<a class="btn btn-danger" type="button" id="download_export" href="/int/full_export">
=======
											<button class="btn btn-success" type="button" id="download_export">
>>>>>>> da104c41
												<span class="fa fa-download"></span> Download
											</a>
											<br><br>
									</div>

								</div>

							</div>



						</div>
						<!--/.row-->
					</div>

				</div>
			</main>
		</div>
		<footer class="app-footer">
			<div>
				<a href="https://github.com/bitfocus/companion/issues">Event Companion</a>
				<span>by Bitfocus AS</span>
			</div>
			<div class="ml-auto">
				<a target="_new" href="https://bitfocus.io">bitfocus.io</a>
			</div>
		</footer>

		<!-- Bootstrap and necessary plugins-->
		<script src="js/jquery/jquery.min.js"></script>
		<script src="js/popper/popper.min.js"></script>
		<script src="js/bootstrap/bootstrap.min.js"></script>
		<script src="js/pace-progress/pace.min.js"></script>
		<script src="js/perfect-scrollbar/perfect-scrollbar.min.js"></script>
		<script src="js/coreui/coreui.min.js"></script>
		<script src="socket.io/socket.io.js"></script>
		<script src="js/moment/min/moment-with-locales.min.js"></script>
		<script src="js/touch-dnd.js"></script>
		<script src='js/spectrum.js'></script>
		<script src="js/preview.js"></script>
		<script src="page.js"></script>
		<script src="bank.js"></script>
		<script src="userconfig.js"></script>
		<script src="instance.js"></script>
		<script src="action.js"></script>
		<script src="import.js"></script>
		<script src="feedback.js"></script>
		<script src="release_action.js"></script>
		<script src="devices.js"></script>
		<script src="log.js"></script>
		<script src="main.js"></script>
		<script src="update.js"></script>
		<script src="preset.js"></script>
	</body>
</html><|MERGE_RESOLUTION|>--- conflicted
+++ resolved
@@ -558,11 +558,7 @@
 									<div class="tab-pane" id="export" role="tabpanel">
 											<h4>Export full configuration</h4>
 											<p>Use the button below to download a full backup of your companion settings.</p>
-<<<<<<< HEAD
 											<a class="btn btn-danger" type="button" id="download_export" href="/int/full_export">
-=======
-											<button class="btn btn-success" type="button" id="download_export">
->>>>>>> da104c41
 												<span class="fa fa-download"></span> Download
 											</a>
 											<br><br>
