--- conflicted
+++ resolved
@@ -204,11 +204,7 @@
 		$aba.html("");
 		$ali.html("");
 
-<<<<<<< HEAD
-		var $option = $("<option>[ Add key up/off action  ]</option>")
-=======
 		var $option = $("<option>[ Add key up/off action ]</option>")
->>>>>>> 4fc675f2
 		$aba.append($option);
 
 		for (var n in actions) {
