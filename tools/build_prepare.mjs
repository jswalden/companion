--- conflicted
+++ resolved
@@ -5,11 +5,4 @@
 // Fetch correct libvips for sharp
 await fs.remove('./node_modules/sharp/vendor')
 await $`yarn --cwd node_modules/sharp node install/libvips`
-<<<<<<< HEAD
-await $`yarn --cwd node_modules/sharp node install/dll-copy`
-
-// Ensure freetype2 is built properly
-// await $`yarn --cwd node_modules/freetype2 run install`
-=======
-await $`yarn --cwd node_modules/sharp node install/dll-copy`
->>>>>>> 42de8ba1
+await $`yarn --cwd node_modules/sharp node install/dll-copy`