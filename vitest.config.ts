--- conflicted
+++ resolved
@@ -2,36 +2,28 @@
 
 export default defineConfig({
 	test: {
-<<<<<<< HEAD
-		reporters: ['default', 'html'],
+		// reporters: ['default', 'html'],
 		exclude: [
 			'**/module-local-dev/**',
 			'**/bundled-modules/**',
-=======
-		exclude: [
-			'**/module-local-dev/**',
->>>>>>> 89a7f8ac
 			'**/node_modules/**',
 			'**/dist/**',
 			'**/build/**',
 			'**/coverage/**',
-<<<<<<< HEAD
-		],
-		coverage: {
-			reporter: ['text', 'json', 'html'],
-			include: ['companion/**', 'shared-lib/**'],
-			exclude: [
-				'**/module-local-dev/**',
-				'**/bundled-modules/**',
-				'**/node_modules/**',
-				'**/dist/**',
-				'**/build/**',
-				'**/coverage/**',
-			],
-		},
-=======
 			'**/webui/**',
 		],
->>>>>>> 89a7f8ac
+		// coverage: {
+		// 	reporter: ['text', 'json', 'html'],
+		// 	include: ['companion/**', 'shared-lib/**'],
+		// 	exclude: [
+		// 		'**/module-local-dev/**',
+		// 		'**/bundled-modules/**',
+		// 		'**/node_modules/**',
+		// 		'**/dist/**',
+		// 		'**/build/**',
+		// 		'**/coverage/**',
+		// 		'**/webui/**',
+		// 	],
+		// },
 	},
 })