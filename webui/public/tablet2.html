<!--
This file is part of the Companion project
Copyright (c) 2018 Bitfocus AS
Authors: William Viker <william@bitfocus.io>, Håkon Nessjøen <haakon@bitfocus.io>

This program is free software.
You should have received a copy of the MIT licence as well as the Bitfocus
Individual Contributor License Agreement for companion along with
this program.

You can be released from the requirements of the license by purchasing
a commercial license. Buying such a license is mandatory as soon as you
develop commercial activities involving the Companion software without
disclosing the source code of your own applications.

----

This is a major re-write of tablet.html to
provide a more dynamic interface. The basic code for interacting with 
the Companion server over websockets has been retained but much of code 
has been reworked to take advantabe for VueJS 2.

Scaling Buttons:
-----------------------
Thanks to Tailwind CSS button scaling is much imporved and I've tried to
work out sizes for phones and tablets that fit well.

Phones: 6 button decks should work in either orientation. 15 button
		decks may just fit in landscape
iPads: 6 and 15 button decks should work in either orientation. The
		full 32 buttons will work in landscape
Higher Resolution Tablets: Even the full 32 buttons fit OK on my
		1280x800 Galaxy Tab A8 in portrait though the buttons are a bit 
		small. When in landscape they fill the screen nicely.

New Features:
-----------------------
You can dynamically change the configuration of your decks through a 
new settings menu no more needing to discover secret URL parameters.
- Change the deck size between 6, 15 or 32 buttons to accomodate 
		varying needs and screen sizes
- Change which page(s) are displayed if you don't need all 99
- Control which buttons are your page up/down buttons (these buttons
		did not work at all in the original tablet.html)

All of these settings can be controlled through URL parameters as well and
the settings menu provides the appropriate URL to preserve the current
configuration.

Ability to go "Full Screen" since mobile devices have limited screen
sizes you'll probably want to take advantage of every pixel and hide
your bowser's top menu

-->
<html>
<<<<<<< HEAD

<head>
	<meta name="viewport" content="width=device-width, initial-scale=1.0 , maximum-scale=1.0, user-scalable=0" />
	<link rel="manifest" href="/manifest.json" />
	<!-- PWA support -->
	<meta name="theme-color" content="#000000" />
	<!-- ios support -->
	<link rel="apple-touch-icon" sizes="72x72" href="/img/brand/icons-72-square.png" />
	<link rel="apple-touch-icon" sizes="96x96" href="/img/brand/icons-96-square.png" />
	<link rel="apple-touch-icon" sizes="128x128" href="/img/brand/icons-128-square.png" />
	<link rel="apple-touch-icon" sizes="512x512" href="/img/brand/icons-512-square.png" />

	<!-- Tailwind for easier responsive CSS of button grid -->
	<link rel="stylesheet" type="text/css" href="/legacy/css/tailwind.min.css" />

	<style>
		body {
			/* margin: 0;
        padding: 0; */
			background-color: black;
			/* font-size: 2em;
        font-family: helvetica; */
		}

		/* .page {
        padding: 20px;
      } */
=======
	<head>
		<meta name="viewport" content="width=device-width, initial-scale=1.0 , maximum-scale=1.0, user-scalable=0" />
		<link rel="manifest" href="/manifest.json" />
		<!-- PWA support -->
		<meta name="theme-color" content="#000000" />
		<!-- ios support -->
		<link rel="apple-touch-icon" sizes="72x72" href="/img/brand/icons-72-square.png" />
		<link rel="apple-touch-icon" sizes="96x96" href="/img/brand/icons-96-square.png" />
		<link rel="apple-touch-icon" sizes="128x128" href="/img/brand/icons-128-square.png" />
		<link rel="apple-touch-icon" sizes="512x512" href="/img/brand/icons-512-square.png" />

		<!-- Tailwind for easier responsive CSS of button grid -->
		<link rel="stylesheet" type="text/css" href="/legacy/css/tailwind.min.css" />

		<style>
			body {
				/* margin: 0;
			     padding: 0; */
				background-color: black;
				/* font-size: 2em;
			     font-family: helvetica; */
			}

			/* .page {
			     padding: 20px;
			   } */
>>>>>>> ab03d134

		.page-bank-content canvas {
			/* width: 72px; */
			/* margin: 15px; */
			/* height: 72px; */

			box-shadow: 0px 0px 25px #333;
			border: 1px solid rgba(255, 255, 255, 0.15);
		}

		.disable-dbl-tap-zoom {
			touch-action: manipulation;
		}

		.button {
			background-color: rgba(128, 128, 128, 0.2);
			padding: 5px 10px;
			border-radius: 4px;
			display: inline-block;
		}

		* {
			touch-action: manipulation;
		}

		* {
			-moz-user-select: none;
			-webkit-user-select: none;
			-ms-user-select: none;
			user-select: none;
			-o-user-select: none;
			touch-action: pan-y;
			touch-action: manipulation;
		}

		/* canvas {
				image-rendering: optimizeSpeed;
				/* Older versions of FF          */
		image-rendering: -moz-crisp-edges;
		/* FF 6.0+                       */
		image-rendering: -webkit-optimize-contrast;
		/* Safari                        */
		image-rendering: -o-crisp-edges;
		/* OS X & Windows Opera (12.02+) */
		image-rendering: pixelated;
		/* Awesome future-browsers       */
		-ms-interpolation-mode: nearest-neighbor;
		/* IE                            */
		}

		*/ .unicode-icon {
			font-size: 1.5em;
		}
	</style>

	<title>Companion Tablet Surface</title>
</head>

<body class="disable-dbl-tap-zoom">
	<script src="legacy/js/jquery.min.js"></script>
	<script src="socket.io/socket.io.js"></script>
	<script src="legacy/js/viewport.js"></script>
	<script src="legacy/js/preview.js"></script>
	<script src="legacy/js/vue.min.js"></script>
	<script src="legacy/js/vue-observe-visibility.min.js"></script>

	<div class="container mx-auto" id="companion_app">
		<div class="menu grid grid-cols-3 my-4">
			<div class="text-yellow-600 flex-grow-0 mx-2">
				<span v-if="!fullscreen" @click="requestFullscreen">
					<span class="button"> Fullscreen </span>
				</span>
				<span v-if="fullscreen" @click="leaveFullscreen">
					<span class="button"> Leave fullscreen </span>
				</span>
			</div>
			<div class="flex-grow-1">
				<h1 class="hidden sm:visible text-xl md:block md:text-2xl lg:text-4xl text-yellow-600">Bitfocus
					Companion</h1>
			</div>
			<div class="text-yellow-600 text-right flex-grow-0 mx-2">
				<span v-if="!showSettings" @click="showSettings = !showSettings">
					<span class="button"> Settings </span>
				</span>
				<span v-else @click="showSettings = !showSettings">
					<span class="button"> Close Settings </span>
				</span>
			</div>
		</div>
		<div v-if="showSettings" class="flex flex-row text-yellow-600 flex-wrap border border-gray-600">
			<div class="px-4 py-2 m-2">
				<fieldset>
					<label for="pickDeckSize" class="font-bold">Deck Size: </label>
					<br />
					<select v-model="settings.deckSize" id="pickDeckSize" class="text-black">
						<option disabled value="">Please select one</option>
						<option v-for="option in deckSizeOptions" :value="option.value">{{option.label}}</option>
					</select>
				</fieldset>
			</div>
			<div class="px-4 py-2 m-2">
				<fieldset>
					<label for="pickPage" class="font-bold">Only show certain pages</label>
					<br />
					<input type="text" id="pickPage" v-model="settings.pagesPreference" placeholder="ex. 1,3,10"
						class="text-black" />
				</fieldset>
				<p>Comma separated list of pages to be included. Leave blank for all 99 pages.</p>
			</div>
			<div v-if="false" class="px-4 py-2 m-2">
				<fieldset>
					<label for="companionIP" class="font-bold">Companion IP Address (if not same as loaded this page
						from)</label><br />
					<input type="text" id="companionIP" v-model="settings.companionIP"
						placeholder="ex. 192.168.1.123:8000" @blur="updateCompanionIP" />
				</fieldset>
			</div>
			<div class="px-4 py-2 m-2">
				<p class="font-bold">Location of Your Page Up &amp; Down Buttons</p>
				<fieldset>
					<label for="pageUpButton" class="font-bold m-2">Page Up Button:
						<input type="number" min="0" max="32" size="2" id="pageUpButton" v-model="settings.pageUpButton"
							placeholder="ex.1" class="text-black m-2" /> </label><br />
					<label for="pageDownButton" class="font-bold m-2">Page Down Button:
						<input type="number" min="0" max="32" size="2" id="pageDownButton"
							v-model="settings.pageDownButton" placeholder="ex.17" class="text-black m-2" />
					</label>
					<p>
						Specify which buttons you are using for page up/down so they can be made to work as expected in
						this web
						interface. They
						<strong>must</strong> be in the same place on every page! If you don't want to use this feature
						you may
						set the values to zero. You may also use the up/down arrows next to the page title to move
						between pages
						of buttons.
					</p>
					<p v-if="settings.page_direction_flipped">
						<strong>Page direction is flipped!</strong> Page up/down behavior is being reversed. Clicking
						the page
						down button &#8595; will take you from page 1 > 2 > 3.... Clicking the page up button &#8593;
						will take
						you from page 3 > 2 > 1 > 99. You may change this behavior through the main Companion Admin
						screen's
						setting's tab (and then refresh the mobile buttons).
					</p>
					<p v-else>
						Clicking the page up button &#8593; will take you from page 1 > 2 > 3.... Clicking the page down
						button
						&#8595; will take you from page 3 > 2 > 1 > 99. You may change this behavior through the main
						Companion
						Admin screen's setting's tab (and then refresh the mobile buttons).
					</p>
				</fieldset>
			</div>
			<div class="px-4 py-2 m-2">
				<p class="font-bold">Save Settings</p>
				<p>
					Save a bookmarks or make a home screen shortcut to the URL below:<br />
					<a :href="currentConfigUrl">{{currentConfigUrl}}</a>
				</p>
			</div>
			<div class="px-4 py-2 m-2">
				<p class="font-bold">Companion Admin</p>
				<p>
					<a href="/">
						<span class="button"> Go to Admin UI </span>
					</a>
				</p>
			</div>
		</div>

		<div v-for="page in pages" :key="page" :id="'page_'+page" class="page m-4"
			v-observe-visibility="(isVisible, entry) => lazyLoadPage(isVisible, entry, page)">
			<div class="grid grid-cols-2 items-center">
				<h1 class="text-yellow-600 text-2xl" id="page_title_${page}">{{pageTitle(page)}}</h1>

				<div>
					<!--extra page up/down buttons-->
					<div v-if="!settings.page_direction_flipped">
						<div class="space-x-4">
							<a v-if="calcUpPageLink(page)" :href="calcUpPageLink(page)" class="
										bg-black
										border border-gray-600
										hover:bg-yellow-600
										text-white
										font-bold
										py-2
										px-4
										sm:px-8
										rounded
									">
								<span class="unicode-icon">&#8593;</span>
							</a>
							<!--page down (next)-->
							<a v-else
								class="bg-black border border-black hover:bg-black text-black font-bold w-8 py-2 px-8 rounded">
								<!--this button essentially cloaked and won't do anything because is no next page to go to-->
								<span class="unicode-icon">&#8593;</span>
							</a>

							<a v-if="calcDownPageLink(page)" :href="calcDownPageLink(page)" class="
										bg-black
										border border-gray-600
										hover:bg-yellow-600
										text-white
										font-bold
										w-8
										py-2
										px-4
										sm:px-8
										rounded
									">
								<span class="unicode-icon">&#8595;</span>
								<!--page up (previous)-->
							</a>
							<a v-else
								class="bg-black border border-black hover:bg-black text-black font-bold w-8 py-2 px-4 sm:px-8 rounded">
								<!--this button essentially cloaked and won't do anything because is no previous page to go to-->
								<span class="unicode-icon">&#8595;</span>
								<!--page up (previous)-->
							</a>
						</div>
					</div>
					<div v-else>
						<!--flipped paging behavior-->
						<div class="space-x-4">
							<a v-if="calcDownPageLink(page)" :href="calcDownPageLink(page)" class="
										bg-black
										border border-gray-600
										hover:bg-yellow-600
										text-white
										font-bold
										py-2
										px-4
										sm:px-8
										rounded
									">
								<span class="unicode-icon">&#8593;</span>
							</a>
							<!--page down (next)-->
							<a v-else
								class="bg-black border border-black hover:bg-black text-black font-bold w-8 py-2 px-8 rounded">
								<!--this button essentially cloaked and won't do anything because is no next page to go to-->
								<span class="unicode-icon">&#8593;</span>
							</a>

							<a v-if="calcUpPageLink(page)" :href="calcUpPageLink(page)" class="
										bg-black
										border border-gray-600
										hover:bg-yellow-600
										text-white
										font-bold
										w-8
										py-2
										px-4
										sm:px-8
										rounded
									">
								<span class="unicode-icon">&#8595;</span>
								<!--page up (previous)-->
							</a>
							<a v-else
								class="bg-black border border-black hover:bg-black text-black font-bold w-8 py-2 px-4 sm:px-8 rounded">
								<!--this button essentially cloaked and won't do anything because is no previous page to go to-->
								<span class="unicode-icon">&#8595;</span>
								<!--page up (previous)-->
							</a>
						</div>
					</div>
				</div>
			</div>
			<!--grid page of buttons will be appended here-->
			<div v-for="(row, index)  in  buttonRows" :key="'page_'+page+'_row_'+index"
				class="flex grid gap-4 mx-auto my-auto p-2" :class="deckGridClass" :id="'page_'+page+'_row_'+index">
				<!--buttons will be appended here-->
				<div v-for="button in row" class="page-bank-content" :id="'bank_'+page+'_'+button">
					<a v-if="isPageUpDownButton(button)" :href="isPageUpDownButton(button, page)">
						<!--is a page up/down lin so should also serve as actual html link so can navigate pages-->
						<canvas class="canvases m-3 bg-gray-600 page-bank-content" :class="responsiveButtonSizes"
							width="72" height="72" :ref="'canvas_'+page+'_'+button">
						</canvas>
					</a>
					<canvas v-else class="canvases m-3 bg-gray-600 page-bank-content" :class="responsiveButtonSizes"
						width="72" height="72" :ref="'canvas_'+page+'_'+button" @mousedown="mousedown(page, button)"
						@mouseup="mouseup(page, button)" @touchstart.prevent="touchstart(page, button)"
						@touchend.prevent="touchend(page, button)">
					</canvas>
				</div>
			</div>
		</div>
	</div>
	<script type="text/javascript">
		// var vue_socket = io();
		let app = new Vue({
			el: '#companion_app',
			data: {
				buttons: [],
				deck_data: [],
				deckSizeOptions: [
					{
						value: 6,
						label: 'Mini (6)',
					},
					{
						value: 15,
						label: 'Standard (15)',
					},
					{
						value: 32,
						label: 'XL (32)',
					},
				],
				settings: {
					deckSize: 32,
					pageDownButton: 17,
					pageUpButton: 1,
					pagesPreference: '',
					companionIP: '',
					page_direction_flipped: false,
				},
				config: {},
				cache: {},
				been_connected: false,
				pageinfo: {},
				pages_in_viewport: [],
				showSettings: false,

				fullscreen: false,
				activePage: 1,
			},
			computed: {
				pages: function () {
					//gets the pages the user wants shown
					if (this.settings.pagesPreference == '' || this.settings.pagesPreference === undefined) {
						//defaults to all 99
						return Array.from(
							{
								length: 99,
							},
							(v, k) => k + 1
						)
					} else {
						//if user has entered a preference into settings then parse
						//and show only those pages
						var mypages = this.settings.pagesPreference.split(/,+/).map(function (el) {
							return parseInt(el)
						})
						if (mypages.length) {
							return mypages
						} else {
							return Array.from(
								{
									length: 99,
								},
								(v, k) => k + 1
							)
						}
					}
				},
				keeperButtons: function () {
					// helper so know which buttons to include based on deck size
					if (this.settings.deckSize == 6) {
						return [1, 2, 3, 9, 10, 11]
					} else if (this.settings.deckSize == 15) {
						return [1, 2, 3, 4, 5, 9, 10, 11, 12, 13, 17, 18, 19, 20, 21]
					} else {
						return Array.from(
							{
								length: 32,
							},
							(v, k) => k + 1
						)
					}
				},
				buttonRows: function () {
					// helper so know which buttons go in which rows and
					// which rows to include based on deck size
					if (this.settings.deckSize == 6) {
						return [
							[1, 2, 3],
							[9, 10, 11],
						]
					} else if (this.settings.deckSize == 15) {
						return [
							[1, 2, 3, 4, 5],
							[9, 10, 11, 12, 13],
							[17, 18, 19, 20, 21],
						]
					} else {
						return [
							[1, 2, 3, 4, 5, 6, 7, 8],
							[9, 10, 11, 12, 13, 14, 15, 16],
							[17, 18, 19, 20, 21, 22, 23, 24],
							[25, 26, 27, 28, 29, 30, 31, 32],
						]
					}
				},
				deckGridClass: function () {
					// alters the number of columns in our button grid based on
					// chosen deck size
					if (this.settings.deckSize == 6) {
						return 'grid-cols-3'
					} else if (this.settings.deckSize == 15) {
						return 'grid-cols-5'
					} else {
						return 'grid-cols-8'
					}
				},
				responsiveButtonSizes: function () {
					// applies reasonable tailwind css classes based on deck size to
					// try to get buttons that are responsive and as large as reasonable
					// for common mobile device screen sizes
					if (this.settings.deckSize == 6) {
						return 'w-20 h-20 sm:w-24 sm:h-24 md:w-28 md:h-28 lg:w-32 lg:h-32'
					} else if (this.settings.deckSize == 15) {
						return 'w-16 h-16 sm:w-20 sm:h-20 md:w-28 md:h-28 lg:w-32 lg:h-32 sm:m-1'
					} else {
						return 'w-16 h-16 md:w-20 md:h-20 lg:w-24 lg:h-24'
					}
				},
				currentConfigUrl: function () {
					var configUrl = window.location.origin + window.location.pathname + '?deck_size=' + this.settings.deckSize
					configUrl =
						configUrl +
						'&pages=' +
						this.settings.pagesPreference +
						'&page_down_button=' +
						this.settings.pageDownButton
					return configUrl + '&page_up_button=' + this.settings.pageUpButton
				},
			}, //end of Computed
			watch: {
				'settings.deckSize': function (new_size, old_size) {
					//when deck size increases need to request a redraw of
					// pages else the newly added buttons won't appera
					if (parseInt(new_size) > parseInt(old_size)) {
						this.redrawPages()
					}
				},
				'settings.pageDownButton': function (new_button, button) {
					this.redrawPages()
				},
				'settings.pageUpButton': function (new_size, old_size) {
					this.redrawPages()
				},
				pages: function (new_pages, old_pages) {
					// when user requests to see different pages
					// should redraw those currently showing to avoid
					// missing buttons
					this.redrawPages()
				},
			},
			methods: {
				updateCompanionIP() {
					// try to allow changing the companion instance connected to
					// not actually functional right now.
					console.log('trying to close current websocket connection')
					try {
						this.webSocket.close()
					} catch (err) {
						console.error(err)
					}
					console.log('trying to connect to Companion instance at ' + this.settings.companionIP)
					try {
						this.initializeWebSocket()
					} catch (err) {
						console.error(err)
					}
					this.redrawPages()
				},
				hasPage(thispage) {
					//If user has requested only certain pages verify this one is one of them
					thispage = parseInt(thispage)

					if (this.pages.length == 0 || this.pages.indexOf(thispage) !== -1) {
						return true
					}
					return false
				},
				drawBank(page, bank, data) {
					// handles actually drawing the buttons to canvas
					if (!this.hasPage(page)) {
						//   console.log("Not showing page " + page);
						return
					}
					// console.log("drawing bank "+bank)
					// console.log(data)

					if (this.keeperButtons.includes(parseInt(bank))) {
						var canvas = this.$refs['canvas_' + page + '_' + bank][0]

						if (canvas) {
							// console.log("redrawing page "+page+" button "+bank)

							var ctx = canvas.getContext('2d')
							ctx.webkitImageSmoothingEnabled = false
							var imageData = dataToButtonImage(data.buffer)
							ctx.clearRect(0, 0, canvas.width, canvas.height)
							ctx.putImageData(imageData, 0, 0)
							ctx.drawImage(canvas, 0, 0, canvas.width, canvas.height)
						}
					}
				},
				initializeCache() {
					// clears the cache of button data so that will definitely
					// get current data when next request page from server
					// helps to avoid missing buttons on settings change
					for (var i = 1; i < 100; ++i) {
						this.cache[i] = {}
					}
				},

				// Lazy load pages gets fired when pages enter/leave viewport
				lazyLoadPage(isVisible, entry, page) {
					// load page's button data from server as become visible on page

					/// when page enters viewport then get its bank button info
					// also keep record of which pages are currently in viewport
					// so if change a setting such that show more buttens than
					// have currently (like 6 -> 15 or 15 -> 32) can redraw
					if (!isVisible) {
						// console.log("page "+page+" left viewport")
						var remove_index = this.pages_in_viewport.indexOf(page)
						if (remove_index > -1) {
							// console.log("was index "+remove_index+" in pages_in_viewport")
							this.pages_in_viewport.splice(remove_index, 1)
							// console.log("Pages in viewport now "+this.pages_in_viewport)
						}

						return
					} else {
						// console.log("page "+page+" entered viewport")
						if (this.pages_in_viewport.indexOf(page) == -1) {
							this.pages_in_viewport.push(page)
						}
					}
					// console.log("Pages in viewport now "+this.pages_in_viewport)
					// console.log("Lazy Loading page "+page);

					// Not ready
					if (this.cache[this.pages[0]] === undefined) {
						return
					}

					if (this.cache[page][1] !== undefined || this.cache[page].wait == true) {
						return
					}

					var cachedata = {}
					for (var _bank = 1; _bank <= 12; ++_bank) {
						if (this.cache[page][_bank] !== undefined) {
							cachedata[_bank] = this.cache[page][_bank].updated
						}
					}
					// ask server for update on page buttons vs what we currently have
					this.webSocket.emit('web_buttons_page', page, cachedata)

					this.cache[page].wait = true
				},
				redrawPages() {
					// when settings are changed to show diff number of buttons or
					// diff pages need to redraw or tend to get some missing buttons
					this.initializeCache() // pretend not to know anything
					this.pages_in_viewport.forEach(function (page) {
						//re-request page's button data so can draw any new buttons
						this.webSocket.emit('web_buttons_page', page, {})
					})
				},
				pageTitle(page) {
					// Show actual page title when avaiable
					if (this.pageinfo[page] === undefined) {
						// console.error("Missing pageinfo for page "+page)
						return 'Page ' + page //normally just temporary on first load because don't have data yet
					}

					if (this.pageinfo[page].name != 'PAGE') {
						return this.pageinfo[page].name
					} else {
						return 'Page ' + page
					}
				},
				calcUpPageLink: function (thisPage) {
					// given current page figure out anchor link for the next page
					let pageIndex = this.pages.indexOf(thisPage)
					if (pageIndex + 1 == this.pages.length) {
						return '#page_' + this.pages[0] //false;//already at last page
					} else {
						return '#page_' + this.pages[pageIndex + 1]
					}
				},
				calcDownPageLink: function (thisPage) {
					// given current page figure out anchor link for the next page
					let pageIndex = this.pages.indexOf(thisPage)
					if (pageIndex == 0) {
						return '#page_' + this.pages[this.pages.length - 1] //false;//already at first page
					} else {
						return '#page_' + this.pages[pageIndex - 1]
					}
				},
				isPageUpDownButton(button, page) {
					// determine if the button we are creating is one of the user's
					// Page Up/Down buttons and if so return a link that'll go to appropriate
					// page (the button's won't actually do anything in web interface otherwise)
					if (parseInt(button) == this.settings.pageDownButton) {
						if (!this.settings.page_direction_flipped) {
							return this.calcDownPageLink(page)
						} else {
							return this.calcUpPageLink(page)
						}
					} else if (parseInt(button) == this.settings.pageUpButton) {
						if (!this.settings.page_direction_flipped) {
							return this.calcUpPageLink(page)
						} else {
							return this.calcDownPageLink(page)
						}
					} else {
						return false
					}
				},
				mousedown(page, button) {
					// console.log("mouse down on page "+page+" button "+button)
					this.webSocket.emit('hot_press', page, button, true)
					this.activePage = page
				},
				mouseup(page, button) {
					// console.log("mouse up on page "+page+" button "+button)
					this.webSocket.emit('hot_press', page, button, false)
					this.activePage = page
				},
				touchstart(page, button) {
					// console.log("touch start on page "+page+" button "+button)
					this.webSocket.emit('hot_press', page, button, true)
					this.activePage = page
				},
				touchend(page, button) {
					// console.log("touch end on page "+page+" button "+button)
					this.webSocket.emit('hot_press', page, button, false)
					this.activePage = page
				},
				initializeWebSocket() {
					// start the websocket connection back to Companion
					// and setup listeners to react to received data
					try {
						this.webSocket = io(this.settings.companionIP)
					} catch (err) {
						alert('Failed to establish websocket connection!', err)
					}

					this.webSocket.on('set_page', function (page, value) {
						// console.log("set_page "+page)
						vue_this.pageinfo[page] = value
					})

					this.webSocket.on('pages', function (_pageinfo) {
						// console.log("socket on pages");
						vue_this.pageinfo = _pageinfo
					})

					this.webSocket.on('connect', function () {
						// console.log('websocket connect')
						if (this.been_connected === true) {
							window.location.reload(true)
						}
					})

					this.been_connected = true

					this.webSocket.on('buttons_page_data', function (page, data) {
						// console.log("socket buttons_page_data for page "+page)
						if (!vue_this.hasPage(page)) {
							return
						}
						if (page === undefined || page == null) {
							return
						}
						// console.log('buttons_page_date page '+page)
						vue_this.cache[page].wait = false

						for (var key in data) {
							vue_this.cache[page][key] = data[key]
							vue_this.drawBank(page, key, data[key])
						}
					})

					this.webSocket.on('buttons_bank_data', function (page, data) {
						// console.log("socket buttons_bank_data");
						if (!vue_this.hasPage(page)) {
							return
						}
						// console.log("buttons_bank_data for page "+page)
						for (key in data) {
							// console.log("redraw "+page+"."+key)
							vue_this.drawBank(page, key, data[key])
						}
					})

					this.webSocket.on('get_userconfig_all', function (data) {
						//console.log("Is page direction flipped? " + data.page_direction_flipped);
						vue_this.settings.page_direction_flipped = data.page_direction_flipped
					})
				},
				requestFullscreen: function () {
					// try to go full screen and hide browser's buttons
					// esp helpful on mobile devices where screen area is limited
					if (document.documentElement.webkitRequestFullscreen) {
						/*Chrome, Safari, Opera*/
						document.documentElement.webkitRequestFullscreen(Element.ALLOW_KEYBOARD_INPUT)
					} else if (document.documentElement.mozRequestFullScreen) {
						//firefox
						document.documentElement.mozRequestFullScreen()
					} else if (document.documentElement.msRequestFullscreen) {
						//IE or Edge
						document.documentElement.msRequestFullscreen()
					} else if (document.documentElement.requestFullscreen) {
						document.documentElement.requestFullscreen() // standard
					}

					this.fullscreen = true
				},
				leaveFullscreen: function () {
					if (document.webkitExitFullscreen) {
						document.webkitExitFullscreen()
					} else if (document.mozCancelFullScreen) {
						document.mozCancelFullScreen()
					} else if (document.msExitFullscreen) {
						document.msExitFullscreen()
					} else if (document.exitFullscreen) {
						document.exitFullscreen()
					}
					this.fullscreen = false
				},
			},
			created() {
				vue_this = this

				this.initializeCache()

				this.buttons = Array.from(
					{
						length: 32,
					},
					(v, k) => k + 1
				)

				let uri = window.location.search.substring(1)
				let params = new URLSearchParams(uri)
				if (params.get('pages') != null) {
					//user requested specific pages only
					this.settings.pagesPreference = params.get('pages')
					// this.pages = params.get("pages").split(/,+/).map(function (el) {
					//     return parseInt(el);
					// });
				} else {
					this.settings.pagesPreference = ''
				}

				if (params.get('deck_size') != null) {
					//user requested specific deck size
					var requested_deck_size = parseInt(params.get('deck_size'))
					if ([6, 15, 32].includes(requested_deck_size)) {
						this.settings.deckSize = requested_deck_size
					} else {
						//invalid request force 32
						this.settings.deckSize = 32
					}
				}

				if (params.get('page_up_button') != null) {
					var page_up_button = parseInt(params.get('page_up_button'))
					if (page_up_button >= 0 && page_up_button <= 32) {
						this.settings.pageUpButton = page_up_button
					}
				}
				if (params.get('page_down_button') != null) {
					var page_down_button = parseInt(params.get('page_down_button'))
					if (page_down_button >= 0 && page_down_button <= 32) {
						this.settings.pageDownButton = page_down_button
					}
				}
				if (params.get('companion_IP') != null) {
					this.settings.companionIP = params.get('companion_IP')
				}

				this.initializeWebSocket()
				this.webSocket.emit('web_buttons')

				// what's the configuration (so know if need to flip up/down button behavior)
				this.webSocket.emit('get_userconfig_all')

				// window.addEventListener('scroll', this.scroll);

				// Request first page
				this.webSocket.emit('web_buttons_page', this.pages[0], {})
			}, //end created()
		})
	</script>
	<div class="container mx-auto" id="pages"></div>
</body>

</html><|MERGE_RESOLUTION|>--- conflicted
+++ resolved
@@ -53,7 +53,6 @@
 
 -->
 <html>
-<<<<<<< HEAD
 
 <head>
 	<meta name="viewport" content="width=device-width, initial-scale=1.0 , maximum-scale=1.0, user-scalable=0" />
@@ -72,43 +71,15 @@
 	<style>
 		body {
 			/* margin: 0;
-        padding: 0; */
+			     padding: 0; */
 			background-color: black;
 			/* font-size: 2em;
-        font-family: helvetica; */
+			     font-family: helvetica; */
 		}
 
 		/* .page {
-        padding: 20px;
-      } */
-=======
-	<head>
-		<meta name="viewport" content="width=device-width, initial-scale=1.0 , maximum-scale=1.0, user-scalable=0" />
-		<link rel="manifest" href="/manifest.json" />
-		<!-- PWA support -->
-		<meta name="theme-color" content="#000000" />
-		<!-- ios support -->
-		<link rel="apple-touch-icon" sizes="72x72" href="/img/brand/icons-72-square.png" />
-		<link rel="apple-touch-icon" sizes="96x96" href="/img/brand/icons-96-square.png" />
-		<link rel="apple-touch-icon" sizes="128x128" href="/img/brand/icons-128-square.png" />
-		<link rel="apple-touch-icon" sizes="512x512" href="/img/brand/icons-512-square.png" />
-
-		<!-- Tailwind for easier responsive CSS of button grid -->
-		<link rel="stylesheet" type="text/css" href="/legacy/css/tailwind.min.css" />
-
-		<style>
-			body {
-				/* margin: 0;
-			     padding: 0; */
-				background-color: black;
-				/* font-size: 2em;
-			     font-family: helvetica; */
-			}
-
-			/* .page {
 			     padding: 20px;
 			   } */
->>>>>>> ab03d134
 
 		.page-bank-content canvas {
 			/* width: 72px; */
