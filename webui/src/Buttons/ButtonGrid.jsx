import { CAlert, CButton, CCol, CInput, CInputGroup, CInputGroupAppend, CInputGroupPrepend, CRow } from '@coreui/react'
import React, {
	forwardRef,
	memo,
	useCallback,
	useContext,
	useEffect,
	useImperativeHandle,
	useRef,
	useState,
} from 'react'
<<<<<<< HEAD
import { StaticContext, KeyReceiver, LoadingRetryOrError, PagesContext } from '../util'
=======
import { StaticContext, KeyReceiver, LoadingRetryOrError, socketEmit, PagesContext } from '../util'
>>>>>>> 79aed6c8
import { FontAwesomeIcon } from '@fortawesome/react-fontawesome'
import {
	faArrowsAlt,
	faChevronLeft,
	faChevronRight,
	faCopy,
	faEraser,
	faFileExport,
	faTrash,
} from '@fortawesome/free-solid-svg-icons'
import classnames from 'classnames'
import { MAX_COLS, MAX_ROWS, MAX_BUTTONS } from '../Constants'
import { useDrop } from 'react-dnd'
import { BankPreview, dataToButtonImage } from '../Components/BankButton'
import { GenericConfirmModal } from '../Components/GenericConfirmModal'

export const ButtonsGridPanel = memo(function ButtonsPage({
	pageNumber,
	onKeyDown,
	isHot,
	buttonGridClick,
	changePage,
	selectedButton,
	clearSelectedButton,
}) {
	const context = useContext(StaticContext)
	const pages = useContext(PagesContext)

	const actionsRef = useRef()

<<<<<<< HEAD
=======
	const [loadError, setLoadError] = useState(null)

>>>>>>> 79aed6c8
	const bankClick = useCallback(
		(index, isDown) => {
			console.log('bank', pageNumber, index, isDown)
			if (!actionsRef.current?.bankClick(index, isDown)) {
				buttonGridClick(pageNumber, index, isDown)
			}
		},
		[buttonGridClick, pageNumber]
	)

	const setPage = useCallback(
		(newPage) => {
			const pageNumbers = Object.keys(pages)
			const newIndex = pageNumbers.findIndex((p) => p === newPage + '')
			if (newIndex !== -1) {
				changePage(newPage)
			}
		},
		[changePage, pages]
	)

	const changePage2 = useCallback(
		(delta) => {
			const pageNumbers = Object.keys(pages)
			const currentIndex = pageNumbers.findIndex((p) => p === pageNumber + '')
			let newPage = pageNumbers[0]
			if (currentIndex !== -1) {
				let newIndex = currentIndex + delta
				if (newIndex < 0) newIndex += pageNumbers.length
				if (newIndex >= pageNumbers.length) newIndex -= pageNumbers.length

				newPage = pageNumbers[newIndex]
			}

			if (newPage !== undefined) {
				changePage(newPage)
			}
		},
		[changePage, pages, pageNumber]
	)

	const pageInfo = pages?.[pageNumber]

	const [newPageName, setNewPageName] = useState(null)
	const clearNewPageName = useCallback(() => setNewPageName(null), [])
	const changeNewPageName = useCallback(
		(e) => {
			context.socket.emit('set_page', pageNumber, {
				...pageInfo,
				name: e.currentTarget.value,
			})
			setNewPageName(e.currentTarget.value)
		},
		[context.socket, pageNumber, pageInfo]
	)

<<<<<<< HEAD
=======
	// const [retryToken, setRetryToken] = useState(shortid())
	// const doRetryLoad = useCallback(() => setRetryToken(shortid()), [])

>>>>>>> 79aed6c8
	if (!pages) {
		return <LoadingRetryOrError dataReady={pages} />
	}

	const pageName = pageInfo?.name ?? 'PAGE'

	return (
		<KeyReceiver onKeyDown={onKeyDown} tabIndex={0}>
			<h4>Buttons</h4>
			<p>
				The squares below represent each button on your Streamdeck. Click on them to set up how you want them to look,
				and what they should do when you press or click on them.
			</p>
			<div style={{ paddingRight: 16 }}>
				<CRow>
					<CCol sm={12}>
						<CButton
							color="light"
							style={{
								float: 'right',
								marginTop: 10,
							}}
							href={`/int/page_export/${pageNumber}`}
							target="_new"
						>
							<FontAwesomeIcon icon={faFileExport} /> Export page
						</CButton>

						<ButtonGridHeader
							pageNumber={pageNumber}
							pageName={newPageName ?? pageName}
							changePage={changePage2}
							setPage={setPage}
							onNameBlur={clearNewPageName}
							onNameChange={changeNewPageName}
						/>
					</CCol>
				</CRow>

				<CRow className={classnames({ 'bank-armed': isHot, bankgrid: true })}>
					<ButtonGrid pageNumber={pageNumber} bankClick={bankClick} selectedButton={selectedButton} />
				</CRow>

				<CRow style={{ paddingTop: '15px' }}>
					<ButtonGridActions
						ref={actionsRef}
						isHot={isHot}
						pageNumber={pageNumber}
						clearSelectedButton={clearSelectedButton}
					/>
				</CRow>

				<CAlert color="info">
					You can navigate between pages using the arrow buttons, or by clicking the page number, typing in a number,
					and pressing 'Enter' on your keyboard.
				</CAlert>

				<CAlert color="info">
					You can use common key commands such as copy, paste, and cut to move buttons around. You can also press the
					delete or backspace key with any button highlighted to delete it.
				</CAlert>
			</div>
		</KeyReceiver>
	)
})

const ButtonGridActions = forwardRef(function ButtonGridActions({ isHot, pageNumber, clearSelectedButton }, ref) {
	const context = useContext(StaticContext)

	const resetRef = useRef()

	const [activeFunction, setActiveFunction] = useState(null)
	const [activeFunctionBank, setActiveFunctionBank] = useState(null)

	let hintText = ''
	if (activeFunction) {
		if (!activeFunctionBank) {
			hintText = `Press the button you want to ${activeFunction}`
		} else {
			hintText = `Where do you want it?`
		}
	}

	const startFunction = useCallback(
		(func) => {
			setActiveFunction((oldFunction) => {
				if (oldFunction === null) {
					setActiveFunctionBank(null)
					clearSelectedButton()
					return func
				} else {
					return oldFunction
				}
			})
		},
		[clearSelectedButton]
	)
	const stopFunction = useCallback(() => {
		setActiveFunction(null)
		setActiveFunctionBank(null)
	}, [])

	const getButton = (label, icon, func) => {
		let color = 'light'
		let disabled = false
		if (activeFunction === func) {
			color = 'success'
		} else if (activeFunction) {
			disabled = true
		}

		return (
			<CButton color={color} disabled={disabled} onClick={() => startFunction(func)}>
				<FontAwesomeIcon icon={icon} /> {label}
			</CButton>
		)
	}

	const resetPage = useCallback(() => {
		clearSelectedButton()

		resetRef.current.show(
			'Reset page',
			`Are you sure you want to clear all buttons on page ${pageNumber}?\nThere's no going back from this.`,
			'Reset',
			() => {
				context.socket.emit('loadsave_reset_page_all', pageNumber)
			}
		)
	}, [context.socket, pageNumber, clearSelectedButton])
	const resetPageNav = useCallback(() => {
		clearSelectedButton()

		resetRef.current.show(
			'Reset page',
			`Are you sure you want to reset navigation buttons? This will completely erase bank ${pageNumber}.1, ${pageNumber}.9 and ${pageNumber}.17`,
			'Reset',
			() => {
				context.socket.emit('loadsave_reset_page_nav', pageNumber)
			}
		)
	}, [context.socket, pageNumber, clearSelectedButton])

	useImperativeHandle(
		ref,
		() => ({
			bankClick(index, isDown) {
				if (isDown) {
					switch (activeFunction) {
						case 'delete':
							resetRef.current.show('Clear bank', `Clear style and actions for this button?`, 'Clear', () => {
								context.socket.emit('bank_reset', pageNumber, index)
							})

							stopFunction()
							return true
						case 'copy':
							if (activeFunctionBank) {
								const fromInfo = activeFunctionBank
								context.socket.emit('bank_copy', fromInfo.page, fromInfo.bank, pageNumber, index)
								stopFunction()
							} else {
								setActiveFunctionBank({
									page: pageNumber,
									bank: index,
								})
							}
							return true
						case 'move':
							if (activeFunctionBank) {
								const fromInfo = activeFunctionBank
								context.socket.emit('bank_move', fromInfo.page, fromInfo.bank, pageNumber, index)
								stopFunction()
							} else {
								setActiveFunctionBank({
									page: pageNumber,
									bank: index,
								})
							}
							return true
						default:
							// show bank edit page
							return false
					}
				} else {
					if (activeFunction) {
						return true
					} else {
						return false
					}
				}
			},
		}),
		[context.socket, activeFunction, activeFunctionBank, pageNumber, stopFunction]
	)

	return (
		<>
			<GenericConfirmModal ref={resetRef} />

			<CCol sm={12} className={classnames({ out: isHot, fadeinout: true })}>
				<div className="button-grid-controls">
					<div>
						{getButton('Copy', faCopy, 'copy')}
						&nbsp;
						{getButton('Move', faArrowsAlt, 'move')}
						&nbsp;
						{getButton('Delete', faTrash, 'delete')}
						&nbsp;
					</div>
					<div style={{ display: activeFunction ? '' : 'none' }}>
						<CButton color="danger" onClick={() => stopFunction()}>
							Cancel
						</CButton>
						&nbsp;
						<CButton color="disabled">{hintText}</CButton>
					</div>
					<div style={{ display: activeFunction ? 'none' : undefined }}>
						<CButton color="light" onClick={() => resetPage()}>
							<FontAwesomeIcon icon={faEraser} /> Wipe page
						</CButton>
						&nbsp;
						<CButton color="light" onClick={() => resetPageNav()}>
							<FontAwesomeIcon icon={faEraser} /> Reset page buttons
						</CButton>
					</div>
				</div>
			</CCol>
		</>
	)
})

export function ButtonGridHeader({ pageNumber, pageName, onNameChange, onNameBlur, changePage, setPage }) {
	const [tmpText, setTmpText] = useState(null)

	const inputChange = useCallback(
		(e) => {
			const number = parseInt(e.currentTarget.value)
			if (number > 0) {
				setTmpText(number)
			} else if (e.currentTarget.value === '') {
				setTmpText(e.currentTarget.value)
			}
		},
		[setTmpText]
	)
	const inputBlur = useCallback(() => {
		setTmpText((tmpText) => {
			if (typeof tmpText === 'number') {
				setPage(tmpText)
			}

			return null
		})
	}, [setTmpText, setPage])

	const inputEnter = useCallback(
		(e) => {
			if (e.key === 'Enter') {
				inputBlur()
			}
		},
		[inputBlur]
	)

	const inputSelectAll = (event) => {
		setTimeout(event.target.select.bind(event.target), 20)
	}

	return (
		<div className="button-grid-header">
			<CInputGroup>
				<CInputGroupPrepend>
					<CButton color="dark" hidden={!changePage} onClick={() => changePage(-1)}>
						<FontAwesomeIcon icon={faChevronLeft} />
					</CButton>
				</CInputGroupPrepend>
				<CInput
					type="text"
					disabled={!setPage}
					placeholder={pageNumber}
					value={tmpText ?? pageNumber}
					onChange={inputChange}
					onBlur={inputBlur}
					onFocus={inputSelectAll}
					onKeyDown={inputEnter}
					className="button-page-input"
				/>
				<CInputGroupAppend>
					<CButton color="dark" hidden={!changePage} onClick={() => changePage(1)}>
						<FontAwesomeIcon icon={faChevronRight} />
					</CButton>
				</CInputGroupAppend>
			</CInputGroup>
			<CInput
				type="text"
				className="button-page-name"
				placeholder="Page name"
				value={pageName}
				onBlur={onNameBlur}
				onChange={onNameChange}
				disabled={!onNameChange}
			/>
		</div>
	)
}

function ButtonGrid({ bankClick, pageNumber, selectedButton }) {
	const context = useContext(StaticContext)

	const [imageCache, setImageCache] = useState({})

	useEffect(() => {
		const updatePreviewImages = (images) => {
			setImageCache((oldImages) => {
				const newImages = { ...oldImages }
				for (let key = 1; key <= MAX_BUTTONS; ++key) {
					if (images[key] !== undefined) {
						newImages[key] = {
							image: dataToButtonImage(images[key].buffer),
							updated: images[key].updated,
						}
					}
				}
				return newImages
			})
		}

		context.socket.on('preview_page_data', updatePreviewImages)

		// Inform server of our new page, and last updated, so it can skip unchanged previews
		setImageCache((imageCache) => {
			// don't want to change imageCache, but this avoids the dependency
			const lastUpdated = {}
			for (const [id, data] of Object.entries(imageCache)) {
				lastUpdated[id] = { updated: data.updated }
			}
			context.socket.emit('bank_preview_page', pageNumber, lastUpdated)
			return imageCache
		})

		return () => {
			context.socket.off('preview_page_data', updatePreviewImages)
		}
	}, [context.socket, pageNumber])

	const selectedPage = selectedButton ? selectedButton[0] : null
	const selectedBank = selectedButton ? selectedButton[1] : null

	return (
		<div
			style={{
				paddingTop: 14,
				paddingBottom: 14,
				backgroundColor: '#222',
				borderRadius: 20,
				marginLeft: 14,
			}}
		>
			{Array(MAX_ROWS)
				.fill(0)
				.map((_, y) => {
					return (
						<CCol key={y} sm={12} className="pagebank-row">
							{Array(MAX_COLS)
								.fill(0)
								.map((_, x) => {
									const index = y * MAX_COLS + x + 1
									return (
										<ButtonGridIcon
											key={x}
											page={pageNumber}
											index={index}
											preview={imageCache[index]?.image}
											onClick={bankClick}
											alt={`Bank ${index}`}
											selected={selectedPage === pageNumber && selectedBank === index}
										/>
									)
								})}
						</CCol>
					)
				})}
		</div>
	)
}

function ButtonGridIcon(props) {
	const context = useContext(StaticContext)
	const [{ isOver, canDrop }, drop] = useDrop({
		accept: 'preset',
		drop: (dropData) => {
			console.log('preset drop', dropData)
			context.socket.emit('preset_drop', dropData.instanceId, dropData.preset, props.page, props.index)
		},
		collect: (monitor) => ({
			isOver: !!monitor.isOver(),
			canDrop: !!monitor.canDrop(),
		}),
	})

	const title = `${props.page}.${props.index}`
	return <BankPreview {...props} dropRef={drop} dropHover={isOver} canDrop={canDrop} alt={title} title={title} />
}<|MERGE_RESOLUTION|>--- conflicted
+++ resolved
@@ -9,11 +9,7 @@
 	useRef,
 	useState,
 } from 'react'
-<<<<<<< HEAD
-import { StaticContext, KeyReceiver, LoadingRetryOrError, PagesContext } from '../util'
-=======
-import { StaticContext, KeyReceiver, LoadingRetryOrError, socketEmit, PagesContext } from '../util'
->>>>>>> 79aed6c8
+import { StaticContext, KeyReceiver, PagesContext } from '../util'
 import { FontAwesomeIcon } from '@fortawesome/react-fontawesome'
 import {
 	faArrowsAlt,
@@ -44,11 +40,6 @@
 
 	const actionsRef = useRef()
 
-<<<<<<< HEAD
-=======
-	const [loadError, setLoadError] = useState(null)
-
->>>>>>> 79aed6c8
 	const bankClick = useCallback(
 		(index, isDown) => {
 			console.log('bank', pageNumber, index, isDown)
@@ -104,16 +95,6 @@
 		},
 		[context.socket, pageNumber, pageInfo]
 	)
-
-<<<<<<< HEAD
-=======
-	// const [retryToken, setRetryToken] = useState(shortid())
-	// const doRetryLoad = useCallback(() => setRetryToken(shortid()), [])
-
->>>>>>> 79aed6c8
-	if (!pages) {
-		return <LoadingRetryOrError dataReady={pages} />
-	}
 
 	const pageName = pageInfo?.name ?? 'PAGE'
 
