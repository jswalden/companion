--- conflicted
+++ resolved
@@ -51,10 +51,6 @@
 	MyErrorBoundary,
 	FormatButtonControlId,
 } from '../util'
-<<<<<<< HEAD
-//import { ParseControlId } from '@companion/shared/ControlId.js'
-=======
->>>>>>> f7931c19
 import { ControlActionSetEditor } from '../Controls/ActionSetEditor'
 import jsonPatch from 'fast-json-patch'
 import { ButtonStyleConfig } from '../Controls/ButtonStyleConfig'
@@ -260,11 +256,7 @@
 								</CDropdownMenu>
 							</CDropdown>
 							&nbsp;
-<<<<<<< HEAD
-							<CButton color="danger" hidden={!config} onClick={clearButton}>
-=======
 							<CButton color="danger" hidden={!config} onClick={clearButton} title="Clear Button">
->>>>>>> f7931c19
 								<FontAwesomeIcon icon={faTrashAlt} />
 							</CButton>
 							&nbsp;
@@ -275,10 +267,7 @@
 									onMouseDown={hotPressDown}
 									onMouseUp={hotPressUp}
 									style={{ color: 'white' }}
-<<<<<<< HEAD
-=======
 									title="Test press button"
->>>>>>> f7931c19
 								>
 									<FontAwesomeIcon icon={faPlay} />
 									&nbsp;Test
@@ -287,13 +276,6 @@
 							&nbsp;
 							{config?.options?.rotaryActions && (
 								<>
-<<<<<<< HEAD
-									<CButton color="warning" onMouseDown={hotRotateLeft} style={{ color: 'white' }}>
-										<FontAwesomeIcon icon={faUndo} />
-									</CButton>
-									&nbsp;
-									<CButton color="warning" onMouseDown={hotRotateRight} style={{ color: 'white' }}>
-=======
 									<CButton
 										color="warning"
 										onMouseDown={hotRotateLeft}
@@ -309,7 +291,6 @@
 										style={{ color: 'white' }}
 										title="Test rotate right"
 									>
->>>>>>> f7931c19
 										<FontAwesomeIcon icon={faRedo} />
 									</CButton>
 								</>
@@ -553,23 +534,9 @@
 									onClick={() => swapSteps(selectedKey, keys[selectedIndex + 1])}
 								>
 									<FontAwesomeIcon icon={faChevronRight} />
-<<<<<<< HEAD
 								</CButton>
 
 								<CButton
-									color="success"
-									style={{ fontWeight: 'bold', opacity: runtimeProps.current_step_id === selectedKey ? 0.3 : 1 }}
-									disabled={runtimeProps.current_step_id === selectedKey}
-									onClick={() => setCurrentStep(selectedKey)}
-								>
-									Select
-=======
->>>>>>> f7931c19
-								</CButton>
-
-								<CButton
-<<<<<<< HEAD
-=======
 									color="success"
 									style={{ fontWeight: 'bold', opacity: runtimeProps.current_step_id === selectedKey ? 0.3 : 1 }}
 									disabled={runtimeProps.current_step_id === selectedKey}
@@ -578,7 +545,6 @@
 									Select
 								</CButton>
 								<CButton
->>>>>>> f7931c19
 									style={{ backgroundColor: '#f0f0f0', marginRight: 1 }}
 									title="Add step"
 									disabled={keys.length === 1}
