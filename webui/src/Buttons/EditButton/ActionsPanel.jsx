import { CButton, CForm, CInputGroup, CInputGroupAppend, CInputGroupText } from '@coreui/react'
import { faSort, faTrash } from '@fortawesome/free-solid-svg-icons'
import { FontAwesomeIcon } from '@fortawesome/react-fontawesome'
import React, { useCallback, useContext, useEffect, useMemo, useRef, useState } from 'react'
import { NumberInputField } from '../../Components'
<<<<<<< HEAD
import { ActionsContext, StaticContext, InstancesContext, MyErrorBoundary, sandbox, socketEmit2 } from '../../util'
import Select from 'react-select'
=======
import {
	ActionsContext,
	StaticContext,
	InstancesContext,
	MyErrorBoundary,
	socketEmit,
	sandbox,
	useMountEffect,
} from '../../util'
import update from 'immutability-helper'
import Select, { createFilter } from 'react-select'
>>>>>>> 3fb698c5
import { ActionTableRowOption } from './Table'
import { useDrag, useDrop } from 'react-dnd'
import { GenericConfirmModal } from '../../Components/GenericConfirmModal'
import { AddActionsModal } from './AddModal'

export function ActionsPanel({ controlId, page, bank, set, actions, dragId, addPlaceholder }) {
	const context = useContext(StaticContext)

	const confirmModal = useRef()

	const emitUpdateOption = useCallback(
		(actionId, key, val) => {
			socketEmit2(context.socket, 'controls:action:set-option', [controlId, set, actionId, key, val]).catch((e) => {
				console.error('Failed to set bank action option', e)
			})
		},
		[context.socket, controlId, set]
	)
	const emitSetDelay = useCallback(
		(actionId, delay) => {
			socketEmit2(context.socket, 'controls:action:set-delay', [controlId, set, actionId, delay]).catch((e) => {
				console.error('Failed to set bank action delay', e)
			})
		},
		[context.socket, controlId, set]
	)

	const emitDelete = useCallback(
		(actionId) => {
			socketEmit2(context.socket, 'controls:action:remove', [controlId, set, actionId]).catch((e) => {
				console.error('Failed to remove bank action', e)
			})
		},
		[context.socket, controlId, set]
	)

	const emitOrder = useCallback(
		(dragIndex, hoverIndex) => {
			socketEmit2(context.socket, 'controls:action:reorder', [controlId, set, dragIndex, hoverIndex]).catch((e) => {
				console.error('Failed to reorder bank actions', e)
			})
		},
		[context.socket, controlId, set]
	)

	const addAction = useCallback(
		(actionType) => {
			const [instanceId, actionId] = actionType.split(':', 2)
			socketEmit2(context.socket, 'controls:action:add', [controlId, set, instanceId, actionId]).catch((e) => {
				console.error('Failed to add bank action', e)
			})
		},
		[context.socket, controlId, set]
	)

	return (
		<>
			<GenericConfirmModal ref={confirmModal} />
			<ActionsPanelInner
				isOnBank={true}
				dragId={dragId}
				addPlaceholder={addPlaceholder}
				confirmModal={confirmModal}
				actions={actions}
				doSetValue={emitUpdateOption}
				doSetDelay={emitSetDelay}
				doDelete={emitDelete}
				doReorder={emitOrder}
				addAction={addAction}
			/>
		</>
	)
}

export function ActionsPanelInner({
	isOnBank,
	dragId,
	addPlaceholder,
	confirmModal,
	actions,
	doSetValue,
	doSetDelay,
	doDelete,
	doReorder,
	addAction,
}) {
<<<<<<< HEAD
	const doDelete2 = useCallback(
=======
	const addActionsRef = useRef(null)
	const showAddModal = useCallback(() => {
		if (addActionsRef.current) {
			addActionsRef.current.show()
		}
	}, [])

	const setValue = useCallback(
		(actionId, key, val) => {
			// The server doesn't repond to our change, so we assume it was ok
			setActions((oldActions) => {
				const actionIndex = oldActions.findIndex((a) => a.id === actionId)

				const oldValue = (oldActions[actionIndex].options || {})[key]
				if (oldValue !== val) {
					if (emitUpdateOption) {
						emitUpdateOption(actionId, key, val)
					}

					return update(oldActions, {
						[actionIndex]: {
							options: {
								[key]: { $set: val },
							},
						},
					})
				} else {
					return oldActions
				}
			})
		},
		[emitUpdateOption, setActions]
	)

	const doDelay = useCallback(
		(actionId, delay) => {
			// The server doesn't repond to our change, so we assume it was ok
			setActions((oldActions) => {
				const actionIndex = oldActions.findIndex((a) => a.id === actionId)

				const oldValue = oldActions[actionIndex].options?.delay
				if (oldValue !== delay) {
					if (emitSetDelay) {
						emitSetDelay(actionId, delay)
					}

					return update(oldActions, {
						[actionIndex]: {
							delay: { $set: delay },
						},
					})
				} else {
					return oldActions
				}
			})
		},
		[emitSetDelay, setActions]
	)

	const doDelete = useCallback(
>>>>>>> 3fb698c5
		(actionId) => {
			if (confirmModal) {
				confirmModal.current.show('Delete action', 'Delete action?', 'Delete', () => {
					doDelete(actionId)
				})
			} else {
				doDelete(actionId)
			}
		},
		[doDelete, confirmModal]
	)

	const [recentActions, setRecentActions] = useState([])
	useMountEffect(() => {
		try {
			// Load from localStorage at startup
			const recent = JSON.parse(window.localStorage.getItem('recent_actions') || '[]')
			if (Array.isArray(recent)) {
				setRecentActions(recent)
			}
		} catch (e) {
			setRecentActions([])
		}
	})

	const addAction2 = useCallback(
		(actionType) => {
			setRecentActions((existing) => {
				const newActions = [actionType, ...existing.filter((v) => v !== actionType)].slice(0, 20)

				window.localStorage.setItem('recent_actions', JSON.stringify(newActions))

				return newActions
			})

			addAction(actionType)
		},
		[addAction]
	)

	return (
		<>
			<AddActionsModal ref={addActionsRef} addAction={addAction2} />

			<table className="table action-table">
				<tbody>
					{actions.map((a, i) => (
						<ActionTableRow
							key={a?.id ?? i}
							isOnBank={isOnBank}
							action={a}
							index={i}
							dragId={dragId}
							setValue={doSetValue}
							doDelete={doDelete2}
							doDelay={doSetDelay}
							moveCard={doReorder}
						/>
					))}
				</tbody>
			</table>

			<div className="add-dropdown-wrapper">
				<AddActionDropdown onSelect={addAction2} placeholder={addPlaceholder} recentActions={recentActions} />
				<CButton color="primary" variant="outline" onClick={showAddModal}>
					Browse
				</CButton>
			</div>
		</>
	)
}

function ActionTableRow({ action, isOnBank, index, dragId, setValue, doDelete, doDelay, moveCard }) {
	const instancesContext = useContext(InstancesContext)
	const actionsContext = useContext(ActionsContext)

	const innerDelete = useCallback(() => doDelete(action.id), [action.id, doDelete])
	const innerDelay = useCallback((delay) => doDelay(action.id, delay), [doDelay, action.id])

	const [optionVisibility, setOptionVisibility] = useState({})

	const actionSpec = (actionsContext[action.instance] || {})[action.action]

	const ref = useRef(null)
	const [, drop] = useDrop({
		accept: dragId,
		hover(item, monitor) {
			if (!ref.current) {
				return
			}
			const dragIndex = item.index
			const hoverIndex = index
			// Don't replace items with themselves
			if (dragIndex === hoverIndex) {
				return
			}
			// Determine rectangle on screen
			const hoverBoundingRect = ref.current?.getBoundingClientRect()
			// Get vertical middle
			const hoverMiddleY = (hoverBoundingRect.bottom - hoverBoundingRect.top) / 2
			// Determine mouse position
			const clientOffset = monitor.getClientOffset()
			// Get pixels to the top
			const hoverClientY = clientOffset.y - hoverBoundingRect.top
			// Only perform the move when the mouse has crossed half of the items height
			// When dragging downwards, only move when the cursor is below 50%
			// When dragging upwards, only move when the cursor is above 50%
			// Dragging downwards
			if (dragIndex < hoverIndex && hoverClientY < hoverMiddleY) {
				return
			}
			// Dragging upwards
			if (dragIndex > hoverIndex && hoverClientY > hoverMiddleY) {
				return
			}
			// Time to actually perform the action
			moveCard(dragIndex, hoverIndex)
			// Note: we're mutating the monitor item here!
			// Generally it's better to avoid mutations,
			// but it's good here for the sake of performance
			// to avoid expensive index searches.
			item.index = hoverIndex
		},
	})
	const [{ isDragging }, drag, preview] = useDrag({
		item: {
			type: dragId,
			actionId: action.id,
			index: index,
		},
		collect: (monitor) => ({
			isDragging: monitor.isDragging(),
		}),
	})
	preview(drop(ref))

	useEffect(() => {
		const options = actionSpec?.options ?? []

		for (const option of options) {
			if (typeof option.isVisibleFn === 'string' && typeof option.isVisible !== 'function') {
				option.isVisible = sandbox(option.isVisibleFn)
			}
		}
	}, [actionSpec])

	useEffect(() => {
		const visibility = {}
		const options = actionSpec?.options ?? []

		if (options === null || action === null) {
			return
		}

		for (const option of options) {
			if (typeof option.isVisible === 'function') {
				visibility[option.id] = option.isVisible(action)
			}
		}

		setOptionVisibility(visibility)

		return () => {
			setOptionVisibility({})
		}
	}, [actionSpec, action])

	if (!action) {
		// Invalid action, so skip
		return ''
	}

	const instance = instancesContext[action.instance]
	// const module = instance ? context.modules[instance.instance_type] : undefined
	const instanceLabel = instance?.label ?? action.instance

	const options = actionSpec?.options ?? []

	let name = ''
	if (actionSpec) {
		name = `${instanceLabel}: ${actionSpec.label}`
	} else {
		name = `${instanceLabel}: ${action.action} (undefined)`
	}

	return (
		<tr ref={ref} className={isDragging ? 'actionlist-dragging' : ''}>
			<td ref={drag} className="td-reorder">
				<FontAwesomeIcon icon={faSort} />
			</td>
			<td>
				<div className="editor-grid">
					<div className="cell-name">{name}</div>

					<div className="cell-description">{actionSpec?.description || ''}</div>

					<div className="cell-delay">
						<CForm>
							<label>Delay</label>
							<CInputGroup>
								<NumberInputField definition={{ default: 0 }} value={action.delay} setValue={innerDelay} />
								<CInputGroupAppend>
									<CInputGroupText>ms</CInputGroupText>
								</CInputGroupAppend>
							</CInputGroup>
						</CForm>
					</div>

					<div className="cell-actions">
						<CButton color="danger" size="sm" onClick={innerDelete} title="Remove action">
							<FontAwesomeIcon icon={faTrash} />
						</CButton>
					</div>

					<div className="cell-option">
						<CForm>
							{options.map((opt, i) => (
								<MyErrorBoundary key={i}>
									<ActionTableRowOption
										isOnBank={isOnBank}
										instanceId={action.instance}
										option={opt}
										actionId={action.id}
										value={(action.options || {})[opt.id]}
										setValue={setValue}
										visibility={optionVisibility[opt.id]}
									/>
								</MyErrorBoundary>
							))}
							{options.length === 0 ? 'Nothing to configure' : ''}
						</CForm>
					</div>
				</div>
			</td>
		</tr>
	)
}

const baseFilter = createFilter()
const filterOptions = (candidate, input) => {
	if (input) {
		return !candidate.data.isRecent && baseFilter(candidate, input)
	} else {
		return candidate.data.isRecent
	}
}

const noOptionsMessage = ({ inputValue }) => {
	if (inputValue) {
		return 'No actions found'
	} else {
		return 'No recently used actions'
	}
}

function AddActionDropdown({ onSelect, placeholder, recentActions }) {
	const instancesContext = useContext(InstancesContext)
	const actionsContext = useContext(ActionsContext)

	const options = useMemo(() => {
		const options = []
		for (const [instanceId, instanceActions] of Object.entries(actionsContext)) {
			for (const [actionId, action] of Object.entries(instanceActions || {})) {
				const instanceLabel = instancesContext[instanceId]?.label ?? instanceId
				options.push({
					isRecent: false,
					value: `${instanceId}:${actionId}`,
					label: `${instanceLabel}: ${action.label}`,
				})
			}
		}

		const recents = []
		for (const actionType of recentActions) {
			const [instanceId, actionId] = actionType.split(':', 2)
			const actionInfo = actionsContext[instanceId]?.[actionId]
			if (actionInfo) {
				const instanceLabel = instancesContext[instanceId]?.label ?? instanceId
				recents.push({
					isRecent: true,
					value: `${instanceId}:${actionId}`,
					label: `${instanceLabel}: ${actionInfo.label}`,
				})
			}
		}
		options.push({
			label: 'Recently Used',
			options: recents,
		})

		return options
	}, [actionsContext, instancesContext, recentActions])

	const innerChange = useCallback(
		(e) => {
			if (e.value) {
				onSelect(e.value)
			}
		},
		[onSelect]
	)

	return (
		<Select
			isClearable={false}
			isSearchable={true}
			isMulti={false}
			options={options}
			placeholder={placeholder}
			value={null}
			onChange={innerChange}
			filterOption={filterOptions}
			noOptionsMessage={noOptionsMessage}
		/>
	)
}<|MERGE_RESOLUTION|>--- conflicted
+++ resolved
@@ -3,22 +3,16 @@
 import { FontAwesomeIcon } from '@fortawesome/react-fontawesome'
 import React, { useCallback, useContext, useEffect, useMemo, useRef, useState } from 'react'
 import { NumberInputField } from '../../Components'
-<<<<<<< HEAD
-import { ActionsContext, StaticContext, InstancesContext, MyErrorBoundary, sandbox, socketEmit2 } from '../../util'
-import Select from 'react-select'
-=======
 import {
 	ActionsContext,
 	StaticContext,
 	InstancesContext,
 	MyErrorBoundary,
-	socketEmit,
+	socketEmit2,
 	sandbox,
 	useMountEffect,
 } from '../../util'
-import update from 'immutability-helper'
 import Select, { createFilter } from 'react-select'
->>>>>>> 3fb698c5
 import { ActionTableRowOption } from './Table'
 import { useDrag, useDrop } from 'react-dnd'
 import { GenericConfirmModal } from '../../Components/GenericConfirmModal'
@@ -105,9 +99,6 @@
 	doReorder,
 	addAction,
 }) {
-<<<<<<< HEAD
-	const doDelete2 = useCallback(
-=======
 	const addActionsRef = useRef(null)
 	const showAddModal = useCallback(() => {
 		if (addActionsRef.current) {
@@ -115,60 +106,7 @@
 		}
 	}, [])
 
-	const setValue = useCallback(
-		(actionId, key, val) => {
-			// The server doesn't repond to our change, so we assume it was ok
-			setActions((oldActions) => {
-				const actionIndex = oldActions.findIndex((a) => a.id === actionId)
-
-				const oldValue = (oldActions[actionIndex].options || {})[key]
-				if (oldValue !== val) {
-					if (emitUpdateOption) {
-						emitUpdateOption(actionId, key, val)
-					}
-
-					return update(oldActions, {
-						[actionIndex]: {
-							options: {
-								[key]: { $set: val },
-							},
-						},
-					})
-				} else {
-					return oldActions
-				}
-			})
-		},
-		[emitUpdateOption, setActions]
-	)
-
-	const doDelay = useCallback(
-		(actionId, delay) => {
-			// The server doesn't repond to our change, so we assume it was ok
-			setActions((oldActions) => {
-				const actionIndex = oldActions.findIndex((a) => a.id === actionId)
-
-				const oldValue = oldActions[actionIndex].options?.delay
-				if (oldValue !== delay) {
-					if (emitSetDelay) {
-						emitSetDelay(actionId, delay)
-					}
-
-					return update(oldActions, {
-						[actionIndex]: {
-							delay: { $set: delay },
-						},
-					})
-				} else {
-					return oldActions
-				}
-			})
-		},
-		[emitSetDelay, setActions]
-	)
-
-	const doDelete = useCallback(
->>>>>>> 3fb698c5
+	const doDelete2 = useCallback(
 		(actionId) => {
 			if (confirmModal) {
 				confirmModal.current.show('Delete action', 'Delete action?', 'Delete', () => {
