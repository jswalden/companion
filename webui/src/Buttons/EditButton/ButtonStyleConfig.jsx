import { CButton, CRow, CCol, CButtonGroup, CLabel, CForm, CAlert } from '@coreui/react'
<<<<<<< HEAD
import React, { useCallback, useContext, useState } from 'react'
import { socketEmitPromise, SocketContext } from '../../util'
=======
import React, { useCallback, useContext, useRef, useState } from 'react'
import { StaticContext, socketEmit } from '../../util'
>>>>>>> aaa700ee
import {
	AlignmentInputField,
	CheckboxInputField,
	ColorInputField,
	DropdownInputField,
	PNGInputField,
	TextWithVariablesInputField,
} from '../../Components'
import { FONT_SIZES } from '../../Constants'
import { FontAwesomeIcon } from '@fortawesome/react-fontawesome'
import { faQuestionCircle, faTrash } from '@fortawesome/free-solid-svg-icons'
import { GenericConfirmModal } from '../../Components/GenericConfirmModal'

export function ButtonOptionsConfig({ controlId, controlType, options, configRef }) {
	const socket = useContext(SocketContext)

	const setValueInner = useCallback(
		(key, value) => {
			console.log('set', controlId, key, value)
			if (configRef.current === undefined || value !== configRef.current.options[key]) {
				socketEmitPromise(socket, 'controls:set-options-field', [controlId, key, value]).catch((e) => {
					console.error(`Set field failed: ${e}`)
				})
			}
		},
		[socket, controlId, configRef]
	)

	const setStepAutoProgressValue = useCallback((val) => setValueInner('stepAutoProgress', val), [setValueInner])
	const setRelativeDelayValue = useCallback((val) => setValueInner('relativeDelay', val), [setValueInner])

	switch (controlType) {
		case undefined:
			return ''
		case 'pageup':
			return ''
		case 'pagenum':
			return ''
		case 'pagedown':
			return ''
		default:
		// See below
	}

	return (
		<CCol sm={12} className="p-0 mt-5">
			<CForm inline>
				<CRow form className="button-style-form">
					<CCol className="fieldtype-checkbox" sm={2} xs={3}>
						<CLabel>Relative Delays</CLabel>
						<p>
							<CheckboxInputField setValue={setRelativeDelayValue} value={options.relativeDelay} />
						</p>
					</CCol>

					{controlType === 'step' && (
						<CCol className="fieldtype-checkbox" sm={2} xs={3}>
							<label>Auto progress</label>
							<p>
								<CheckboxInputField setValue={setStepAutoProgressValue} value={options.stepAutoProgress} />
							</p>
						</CCol>
					)}
				</CRow>
			</CForm>
		</CCol>
	)
}

export function ButtonStyleConfig({ controlId, controlType, style, configRef }) {
	const socket = useContext(SocketContext)

	const confirmRef = useRef(null)

	const [pngError, setPngError] = useState(null)
	const setPng = useCallback(
		(data) => {
			setPngError(null)
			socketEmitPromise(socket, 'controls:set-config-fields', [
				controlId,
				{
					png64: data,
				},
			]).catch((e) => {
				console.error('Failed to upload png', e)
				setPngError('Failed to set png')
			})
		},
		[socket, controlId]
	)

	const setValueInner = useCallback(
		(key, value) => {
<<<<<<< HEAD
			console.log('set', controlId, key, value)
			if (configRef.current === undefined || value !== configRef.current.style[key]) {
				socketEmitPromise(socket, 'controls:set-config-fields', [
					controlId,
					{
						[key]: value,
					},
				]).catch((e) => {
					console.error(`Set field failed: ${e}`)
				})
=======
			if (!configRef.current || value !== configRef.current[key]) {
				context.socket.emit('bank_changefield', page, bank, key, value)
				valueChanged()
>>>>>>> aaa700ee
			}
		},
		[socket, controlId, configRef]
	)
	const clearPng = useCallback(() => setValueInner('png64', null), [setValueInner])

	const setShowTopBar = useCallback((val) => setValueInner('show_topbar', val), [setValueInner])
<<<<<<< HEAD
=======
	const setLatchValue = useCallback((val) => setValueInner('latch', val), [setValueInner])
	const setRelativeDelayValue = useCallback((val) => setValueInner('relative_delay', val), [setValueInner])
	const setRotaryActions = useCallback(
		(val) => {
			if (!val && confirmRef.current && configRef.current && configRef.current.rotary_actions === true) {
				confirmRef.current.show(
					'Disable rotary actions',
					'Are you sure? This will clear any rotary actions that have been defined.',
					'OK',
					() => {
						setValueInner('rotary_actions', val)
					}
				)
			} else {
				setValueInner('rotary_actions', val)
			}
		},
		[setValueInner, configRef]
	)
>>>>>>> aaa700ee

	switch (controlType) {
		case undefined:
			return (
				<CAlert color="dark" className="mt-5">
					Select a button style to continue
				</CAlert>
			)
		case 'pageup':
			return <p className="mt-3">No configuration available for page up buttons</p>
		case 'pagenum':
			return <p className="mt-3">No configuration available for page number buttons</p>
		case 'pagedown':
			return <p className="mt-3">No configuration available for page down buttons</p>
		default:
		// See below
	}

	return (
		<CCol sm={12} className="p-0 mt-5">
			{pngError && (
				<CAlert color="warning" closeButton>
					{pngError}
				</CAlert>
			)}

			<GenericConfirmModal ref={confirmRef} />

			<CForm inline>
				<CRow form className="button-style-form">
					<ButtonStyleConfigFields
						values={style}
						setValueInner={setValueInner}
						setPng={setPng}
						setPngError={setPngError}
						clearPng={clearPng}
						controlTemplate={ControlWrapper}
					/>

					<CCol className="fieldtype-checkbox" sm={3} xs={6}>
						<label>Show Topbar</label>
						<p>
							<DropdownInputField
								choices={[
									{ id: 'default', label: 'Follow Default' },
									{ id: true, label: 'Show' },
									{ id: false, label: 'Hide' },
								]}
								setValue={setShowTopBar}
								value={style.show_topbar}
							/>
						</p>
					</CCol>
					<CCol className="fieldtype-checkbox" sm={2} xs={3}>
						<label>
							Enable Rotary Actions
							<FontAwesomeIcon
								icon={faQuestionCircle}
								title="Make this bank compatible with rotation events for the Loupedeck Live product range"
							/>
						</label>
						<p>
							<CheckboxInputField
								definition={{ default: false, id: 'rotary_actions' }}
								setValue={setRotaryActions}
								value={config.rotary_actions}
							/>
						</p>
					</CCol>
				</CRow>
			</CForm>
		</CCol>
	)
}

function ControlWrapper(id, props, contents) {
	return <CCol {...props}>{contents}</CCol>
}

export function ButtonStyleConfigFields({ values, setValueInner, setPng, setPngError, clearPng, controlTemplate }) {
	const setTextValue = useCallback((val) => setValueInner('text', val), [setValueInner])
	const setSizeValue = useCallback((val) => setValueInner('size', val), [setValueInner])
	const setAlignmentValue = useCallback((val) => setValueInner('alignment', val), [setValueInner])
	const setPngAlignmentValue = useCallback((val) => setValueInner('pngalignment', val), [setValueInner])
	const setColorValue = useCallback((val) => setValueInner('color', val), [setValueInner])
	const setBackgroundColorValue = useCallback((val) => setValueInner('bgcolor', val), [setValueInner])

	return (
		<>
			{controlTemplate(
				'text',
				{ sm: 6 },
				<>
					<label>Button text</label>
					<TextWithVariablesInputField tooltip={'Button text'} setValue={setTextValue} value={values.text} />
				</>
			)}

			{controlTemplate(
				'size',
				{ sm: 3, xs: 6 },
				<>
					<label>Font size</label>
					<DropdownInputField choices={FONT_SIZES} setValue={setSizeValue} value={values.size} />
				</>
			)}

			{controlTemplate(
				'png64',
				{ sm: 3, xs: 6 },
				<>
					<label>72x58 PNG</label>
					<CButtonGroup className="png-browse">
						<PNGInputField
							onSelect={setPng}
							onError={setPngError}
							min={{ width: 36, height: 36 }}
							max={{ width: 72, height: 58 }}
						/>
						{clearPng && (
							<CButton color="danger" disabled={!values.png64} onClick={clearPng}>
								<FontAwesomeIcon icon={faTrash} />
							</CButton>
						)}
					</CButtonGroup>
				</>
			)}
			{controlTemplate(
				'alignment',
				{ sm: 2, xs: 3 },
				<>
					<label>Text Alignment</label>
					<AlignmentInputField setValue={setAlignmentValue} value={values.alignment} />
				</>
			)}
			{controlTemplate(
				'pngalignment',
				{ sm: 2, xs: 3 },
				<>
					<label>PNG Alignment</label>
					<AlignmentInputField setValue={setPngAlignmentValue} value={values.pngalignment} />
				</>
			)}

			{controlTemplate(
				'color',
				{ sm: 2, xs: 3 },
				<>
					<label>Color</label>
					<ColorInputField setValue={setColorValue} value={values.color} />
				</>
			)}
			{controlTemplate(
				'bgcolor',
				{ sm: 2, xs: 3 },
				<>
					<label>Background</label>
					<ColorInputField setValue={setBackgroundColorValue} value={values.bgcolor} />
				</>
			)}
		</>
	)
}<|MERGE_RESOLUTION|>--- conflicted
+++ resolved
@@ -1,11 +1,6 @@
 import { CButton, CRow, CCol, CButtonGroup, CLabel, CForm, CAlert } from '@coreui/react'
-<<<<<<< HEAD
-import React, { useCallback, useContext, useState } from 'react'
+import React, { useCallback, useContext, useRef, useState } from 'react'
 import { socketEmitPromise, SocketContext } from '../../util'
-=======
-import React, { useCallback, useContext, useRef, useState } from 'react'
-import { StaticContext, socketEmit } from '../../util'
->>>>>>> aaa700ee
 import {
 	AlignmentInputField,
 	CheckboxInputField,
@@ -22,6 +17,8 @@
 export function ButtonOptionsConfig({ controlId, controlType, options, configRef }) {
 	const socket = useContext(SocketContext)
 
+	const confirmRef = useRef(null)
+
 	const setValueInner = useCallback(
 		(key, value) => {
 			console.log('set', controlId, key, value)
@@ -36,6 +33,23 @@
 
 	const setStepAutoProgressValue = useCallback((val) => setValueInner('stepAutoProgress', val), [setValueInner])
 	const setRelativeDelayValue = useCallback((val) => setValueInner('relativeDelay', val), [setValueInner])
+	const setRotaryActions = useCallback(
+		(val) => {
+			if (!val && confirmRef.current && configRef.current && configRef.current.options.rotaryActions === true) {
+				confirmRef.current.show(
+					'Disable rotary actions',
+					'Are you sure? This will clear any rotary actions that have been defined.',
+					'OK',
+					() => {
+						setValueInner('rotaryActions', val)
+					}
+				)
+			} else {
+				setValueInner('rotaryActions', val)
+			}
+		},
+		[setValueInner, configRef]
+	)
 
 	switch (controlType) {
 		case undefined:
@@ -51,10 +65,12 @@
 	}
 
 	return (
-		<CCol sm={12} className="p-0 mt-5">
-			<CForm inline>
+		<CCol sm={12} className="p-0">
+			<GenericConfirmModal ref={confirmRef} />
+
+			<CForm>
 				<CRow form className="button-style-form">
-					<CCol className="fieldtype-checkbox" sm={2} xs={3}>
+					<CCol className="fieldtype-checkbox" sm={3} xs={4}>
 						<CLabel>Relative Delays</CLabel>
 						<p>
 							<CheckboxInputField setValue={setRelativeDelayValue} value={options.relativeDelay} />
@@ -62,13 +78,28 @@
 					</CCol>
 
 					{controlType === 'step' && (
-						<CCol className="fieldtype-checkbox" sm={2} xs={3}>
+						<CCol className="fieldtype-checkbox" sm={3} xs={4}>
 							<label>Auto progress</label>
 							<p>
 								<CheckboxInputField setValue={setStepAutoProgressValue} value={options.stepAutoProgress} />
 							</p>
 						</CCol>
 					)}
+
+					{controlType === 'press' && (
+						<CCol className="fieldtype-checkbox" sm={3} xs={4}>
+							<label>
+								Enable Rotary Actions &nbsp;
+								<FontAwesomeIcon
+									icon={faQuestionCircle}
+									title="Make this bank compatible with rotation events for the Loupedeck Live product range"
+								/>
+							</label>
+							<p>
+								<CheckboxInputField setValue={setRotaryActions} value={options.rotaryActions} />
+							</p>
+						</CCol>
+					)}
 				</CRow>
 			</CForm>
 		</CCol>
@@ -77,8 +108,6 @@
 
 export function ButtonStyleConfig({ controlId, controlType, style, configRef }) {
 	const socket = useContext(SocketContext)
-
-	const confirmRef = useRef(null)
 
 	const [pngError, setPngError] = useState(null)
 	const setPng = useCallback(
@@ -99,8 +128,6 @@
 
 	const setValueInner = useCallback(
 		(key, value) => {
-<<<<<<< HEAD
-			console.log('set', controlId, key, value)
 			if (configRef.current === undefined || value !== configRef.current.style[key]) {
 				socketEmitPromise(socket, 'controls:set-config-fields', [
 					controlId,
@@ -110,11 +137,6 @@
 				]).catch((e) => {
 					console.error(`Set field failed: ${e}`)
 				})
-=======
-			if (!configRef.current || value !== configRef.current[key]) {
-				context.socket.emit('bank_changefield', page, bank, key, value)
-				valueChanged()
->>>>>>> aaa700ee
 			}
 		},
 		[socket, controlId, configRef]
@@ -122,28 +144,6 @@
 	const clearPng = useCallback(() => setValueInner('png64', null), [setValueInner])
 
 	const setShowTopBar = useCallback((val) => setValueInner('show_topbar', val), [setValueInner])
-<<<<<<< HEAD
-=======
-	const setLatchValue = useCallback((val) => setValueInner('latch', val), [setValueInner])
-	const setRelativeDelayValue = useCallback((val) => setValueInner('relative_delay', val), [setValueInner])
-	const setRotaryActions = useCallback(
-		(val) => {
-			if (!val && confirmRef.current && configRef.current && configRef.current.rotary_actions === true) {
-				confirmRef.current.show(
-					'Disable rotary actions',
-					'Are you sure? This will clear any rotary actions that have been defined.',
-					'OK',
-					() => {
-						setValueInner('rotary_actions', val)
-					}
-				)
-			} else {
-				setValueInner('rotary_actions', val)
-			}
-		},
-		[setValueInner, configRef]
-	)
->>>>>>> aaa700ee
 
 	switch (controlType) {
 		case undefined:
@@ -170,8 +170,6 @@
 				</CAlert>
 			)}
 
-			<GenericConfirmModal ref={confirmRef} />
-
 			<CForm inline>
 				<CRow form className="button-style-form">
 					<ButtonStyleConfigFields
@@ -197,22 +195,6 @@
 							/>
 						</p>
 					</CCol>
-					<CCol className="fieldtype-checkbox" sm={2} xs={3}>
-						<label>
-							Enable Rotary Actions
-							<FontAwesomeIcon
-								icon={faQuestionCircle}
-								title="Make this bank compatible with rotation events for the Loupedeck Live product range"
-							/>
-						</label>
-						<p>
-							<CheckboxInputField
-								definition={{ default: false, id: 'rotary_actions' }}
-								setValue={setRotaryActions}
-								value={config.rotary_actions}
-							/>
-						</p>
-					</CCol>
 				</CRow>
 			</CForm>
 		</CCol>
