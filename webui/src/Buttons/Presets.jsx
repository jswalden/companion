--- conflicted
+++ resolved
@@ -43,11 +43,7 @@
 			})
 
 		const updatePresets = (id, patch) => {
-<<<<<<< HEAD
-			setPresetsMap((oldPresets) => applyPatchOrReplaceSubObject(oldPresets, id, patch))
-=======
-			setPresetsMap((oldPresets) => myApplyPatch(oldPresets, id, patch, []))
->>>>>>> 42de8ba1
+			setPresetsMap((oldPresets) => applyPatchOrReplaceSubObject(oldPresets, id, patch, []))
 		}
 
 		socket.on('presets:update', updatePresets)
