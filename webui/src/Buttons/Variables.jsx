import React, { useCallback, useContext, useEffect, useMemo, useRef, useState } from 'react'
import { CButton, CForm, CFormGroup, CInput, CLabel } from '@coreui/react'
import {
	InstancesContext,
	VariableDefinitionsContext,
	CustomVariableDefinitionsContext,
	socketEmitPromise,
	SocketContext,
	NotifierContext,
	ModulesContext,
} from '../util'
import { VariablesTable } from '../Components/VariablesTable'
import { CopyToClipboard } from 'react-copy-to-clipboard'
import { FontAwesomeIcon } from '@fortawesome/react-fontawesome'
import { faCopy, faTrash } from '@fortawesome/free-solid-svg-icons'
import { TextInputField } from '../Components/TextInputField'
import { CheckboxInputField } from '../Components/CheckboxInputField'
import { GenericConfirmModal } from '../Components/GenericConfirmModal'

export const InstanceVariables = function InstanceVariables({ resetToken }) {
	const instancesContext = useContext(InstancesContext)

	const [instanceId, setInstance] = useState(null)
	const [showCustom, setShowCustom] = useState(false)

	const instancesLabelMap = useMemo(() => {
		const labelMap = new Map()
		for (const [id, instance] of Object.entries(instancesContext)) {
			labelMap.set(instance.label, id)
		}
		return labelMap
	}, [instancesContext])

	// Reset selection on resetToken change
	useEffect(() => {
		setInstance(null)
	}, [resetToken])

	if (showCustom) {
		return <CustomVariablesList setShowCustom={setShowCustom} />
	} else if (instanceId) {
		let instanceLabel = instancesContext[instanceId]?.label
		if (instanceId === 'internal') instanceLabel = 'internal'

		return <VariablesList selectedInstanceLabel={instanceLabel} setInstance={setInstance} />
	} else {
		return (
			<VariablesInstanceList
				setInstance={setInstance}
				setShowCustom={setShowCustom}
				instancesLabelMap={instancesLabelMap}
			/>
		)
	}
}

function VariablesInstanceList({ setInstance, setShowCustom, instancesLabelMap }) {
	const modules = useContext(ModulesContext)
	const instancesContext = useContext(InstancesContext)
	const variableDefinitionsContext = useContext(VariableDefinitionsContext)

	const options = Object.entries(variableDefinitionsContext || []).map(([label, defs]) => {
		if (!defs || Object.keys(defs).length === 0) return ''

		if (label === 'internal') {
			return (
				<div key={label}>
					<CButton color="info" className="choose_instance mb-3 mr-2" onClick={() => setInstance('internal')}>
						Internal
					</CButton>
				</div>
			)
		}

		const id = instancesLabelMap.get(label)
		const instance = id ? instancesContext[id] : undefined
		const module = instance ? modules[instance.instance_type] : undefined

		return (
			<div key={id}>
				<CButton color="info" className="choose_instance mb-3 mr-2" onClick={() => setInstance(id)}>
					{module?.name ?? module?.name ?? '?'} ({label ?? id})
				</CButton>
			</div>
		)
	})

	return (
		<div>
			<h5>Variables</h5>
			<p>Some connection types provide variables for you to use in button text.</p>
			<div>
				<CButton color="info" className="choose_instance mb-3 mr-2" onClick={() => setShowCustom(true)}>
					Custom Variables
				</CButton>
			</div>
			{options}
		</div>
	)
}

function VariablesList({ selectedInstanceLabel, setInstance }) {
	const doBack = useCallback(() => setInstance(null), [setInstance])

	return (
		<div className="variables-panel">
			<h5>
				<CButton color="primary" size="sm" onClick={doBack}>
					Back
				</CButton>
				Variables for {selectedInstanceLabel}
			</h5>

			<VariablesTable label={selectedInstanceLabel} />

			<br style={{ clear: 'both' }} />
		</div>
	)
}

function CustomVariablesList({ setShowCustom }) {
	const doBack = useCallback(() => setShowCustom(false), [setShowCustom])

	const socket = useContext(SocketContext)
	const notifier = useContext(NotifierContext)
	const customVariableContext = useContext(CustomVariableDefinitionsContext)

	const [variableValues, setVariableValues] = useState({})

	useEffect(() => {
		const doPoll = () => {
			socketEmitPromise(socket, 'variables:instance-values', ['internal'])
				.then((values) => {
					setVariableValues(values || {})
				})
				.catch((e) => {
					setVariableValues({})
					console.log('Failed to fetch variable values: ', e)
				})
		}

		doPoll()
		const interval = setInterval(doPoll, 1000)

		return () => {
			setVariableValues({})
			clearInterval(interval)
		}
	}, [socket])

	const onCopied = useCallback(() => {
		notifier.current.show(`Copied`, 'Copied to clipboard', 5000)
	}, [notifier])

	const [newName, setNewName] = useState('')

	const doCreateNew = useCallback(() => {
		setNewName((newName) => {
			socketEmitPromise(socket, 'custom-variables::create', [newName, ''])
				.then((res) => {
					// TODO
					console.log('done with', res)
				})
				.catch((e) => {
					console.error('Failed to create variable')
				})

			// clear value
			return ''
		})
	}, [socket])

	const setStartupValue = useCallback(
		(name, value) => {
			socketEmitPromise(socket, 'custom-variables::set-default', [name, value]).catch((e) => {
				console.error('Failed to update variable')
			})
		},
		[socket]
	)
	const setCurrentValue = useCallback(
		(name, value) => {
			socketEmitPromise(socket, 'custom-variables::set-current', [name, value]).catch((e) => {
				console.error('Failed to update variable')
			})
		},
		[socket]
	)

	const setPersistenceValue = useCallback(
		(name, value) => {
			socketEmit(context.socket, 'custom_variables_update_persistent', [name, value])
				.then(([res]) => {
					// TODO
				})
				.catch((e) => {
					console.error('Failed to update variable')
				})
		},
		[context.socket]
	)

	const confirmRef = useRef(null)
	const doDelete = useCallback(
		(name) => {
			confirmRef.current.show(
				'Delete variable',
				`Are you sure you want to delete the custom variable "${name}"?`,
				'Delete',
				() => {
					socketEmitPromise(socket, 'custom-variables::delete', [name]).catch((e) => {
						console.error('Failed to delete variable')
					})
				}
			)
		},
		[socket]
	)

	return (
		<div className="variables-panel">
			<h5>
				<CButton color="primary" size="sm" onClick={doBack}>
					Back
				</CButton>
				Custom Variables
			</h5>

			<GenericConfirmModal ref={confirmRef} />

			<table className="table table-responsive-sm variables-table">
				<thead>
					<tr>
						<th>Variable</th>
						<th>Current value</th>
						<th>&nbsp;</th>
					</tr>
				</thead>
				<tbody>
					{Object.entries(customVariableContext).map(([name, info]) => {
						const shortname = `custom_${name}`
						const fullname = `internal:${shortname}`
						return (
							<tr key={name}>
								<td>$({fullname})</td>
								{/* <td>{elms}</td> */}
								<td>
									<CForm>
										<CFormGroup>
											<CLabel htmlFor="current_value">Current value: </CLabel>
											<TextInputField
												value={variableValues[shortname] || ''}
												setValue={(val) => setCurrentValue(name, val)}
											/>
										</CFormGroup>
										<CFormGroup>
											<CLabel htmlFor="persist_value">Persist value: </CLabel>
											<CheckboxInputField
												definition={{ default: false }}
												value={info.persistCurrentValue}
												setValue={(val) => setPersistenceValue(name, val)}
											/>
										</CFormGroup>
										<CFormGroup>
											<CLabel htmlFor="startup_value">Startup value: </CLabel>
<<<<<<< HEAD
											<TextInputField value={info.defaultValue} setValue={(val) => setStartupValue(name, val)} />
=======
											<TextInputField
												definition={{}}
												readonly={!!info.persistCurrentValue}
												value={info.defaultValue}
												setValue={(val) => setStartupValue(name, val)}
											/>
>>>>>>> 01d43973
										</CFormGroup>
									</CForm>
								</td>
								<td>
									<CopyToClipboard text={`$(${fullname})`} onCopy={onCopied}>
										<CButton size="sm">
											<FontAwesomeIcon icon={faCopy} />
										</CButton>
									</CopyToClipboard>
									<CButton color="danger" size="sm" onClick={() => doDelete(name)}>
										<FontAwesomeIcon icon={faTrash} />
									</CButton>
								</td>
							</tr>
						)
					})}
					{Object.keys(customVariableContext).length === 0 ? (
						<tr>
							<td colSpan={3}>No custom variables have been created</td>
						</tr>
					) : (
						''
					)}
				</tbody>
			</table>

			<hr />
			<div>
				<CForm inline>
					<CFormGroup>
						<CLabel htmlFor="new_name">Create custom variable: </CLabel>
						<CInput name="new_name" type="text" value={newName} onChange={(e) => setNewName(e.currentTarget.value)} />
						<CButton color="primary" onClick={doCreateNew}>
							Add
						</CButton>
					</CFormGroup>
				</CForm>
			</div>

			<br style={{ clear: 'both' }} />
		</div>
	)
}<|MERGE_RESOLUTION|>--- conflicted
+++ resolved
@@ -189,15 +189,11 @@
 
 	const setPersistenceValue = useCallback(
 		(name, value) => {
-			socketEmit(context.socket, 'custom_variables_update_persistent', [name, value])
-				.then(([res]) => {
-					// TODO
-				})
-				.catch((e) => {
-					console.error('Failed to update variable')
-				})
+			socketEmitPromise(socket, 'custom-variables::set-persistence', [name, value]).catch((e) => {
+				console.error('Failed to update variable')
+			})
 		},
-		[context.socket]
+		[socket]
 	)
 
 	const confirmRef = useRef(null)
@@ -256,23 +252,17 @@
 										<CFormGroup>
 											<CLabel htmlFor="persist_value">Persist value: </CLabel>
 											<CheckboxInputField
-												definition={{ default: false }}
 												value={info.persistCurrentValue}
 												setValue={(val) => setPersistenceValue(name, val)}
 											/>
 										</CFormGroup>
 										<CFormGroup>
 											<CLabel htmlFor="startup_value">Startup value: </CLabel>
-<<<<<<< HEAD
-											<TextInputField value={info.defaultValue} setValue={(val) => setStartupValue(name, val)} />
-=======
 											<TextInputField
-												definition={{}}
-												readonly={!!info.persistCurrentValue}
+												disabled={!!info.persistCurrentValue}
 												value={info.defaultValue}
 												setValue={(val) => setStartupValue(name, val)}
 											/>
->>>>>>> 01d43973
 										</CFormGroup>
 									</CForm>
 								</td>
