import { CCol, CNav, CNavItem, CNavLink, CRow, CTabContent, CTabPane } from '@coreui/react'
<<<<<<< HEAD
import { faCalculator, faDollarSign, faGift, faPaperPlane, faVideoCamera } from '@fortawesome/free-solid-svg-icons'
=======
import { faCalculator, faGift, faVideoCamera } from '@fortawesome/free-solid-svg-icons'
>>>>>>> e3ca3e12
import { FontAwesomeIcon } from '@fortawesome/react-fontawesome'
import { nanoid } from 'nanoid'
import { InstancePresets } from './Presets.js'
import { MyErrorBoundary, socketEmitPromise } from '../util.js'
import { ButtonsGridPanel } from './ButtonGridPanel.js'
import { EditButton } from './EditButton.js'
import { ActionRecorder } from './ActionRecorder/index.js'
import React, { useCallback, useContext, useRef, useState } from 'react'
import { GenericConfirmModal, GenericConfirmModalRef } from '../Components/GenericConfirmModal.js'
import { formatLocation } from '@companion-app/shared/ControlId.js'
import { ControlLocation } from '@companion-app/shared/Model/Common.js'
import { observer } from 'mobx-react-lite'
import { RootAppStoreContext } from '../Stores/RootAppStore.js'
import classNames from 'classnames'
import { useGridZoom } from './GridZoom.js'
import { PagesList } from './Pages.js'

interface ButtonsPageProps {
	hotPress: boolean
}

export const ButtonsPage = observer(function ButtonsPage({ hotPress }: ButtonsPageProps) {
	const { userConfig, socket, pages } = useContext(RootAppStoreContext)

	const clearModalRef = useRef<GenericConfirmModalRef>(null)
	const [gridZoomController, gridZoomValue] = useGridZoom('grid')

	const [tabResetToken, setTabResetToken] = useState(nanoid())
	const [activeTab, setActiveTab] = useState('pages')
	const [selectedButton, setSelectedButton] = useState<ControlLocation | null>(null)
	const [pageNumber, setPageNumber] = useState(1)
	const [copyFromButton, setCopyFromButton] = useState<[ControlLocation, string] | null>(null)

	const doChangeTab = useCallback((newTab: string) => {
		setActiveTab((oldTab) => {
			if (newTab !== 'edit' && oldTab !== newTab) {
				setSelectedButton(null)
				setTabResetToken(nanoid())
			}
			return newTab
		})
	}, [])

	const doButtonGridClick = useCallback(
		(location: ControlLocation, isDown: boolean) => {
			if (hotPress) {
				socketEmitPromise(socket, 'controls:hot-press', [location, isDown, 'grid']).catch((e) =>
					console.error(`Hot press failed: ${e}`)
				)
			} else if (isDown) {
				setActiveTab('edit')
				console.log('set selected', location)
				setSelectedButton(location)
				setTabResetToken(nanoid())
			}
		},
		[socket, hotPress]
	)
	const clearSelectedButton = useCallback(() => {
		doChangeTab('pages')
	}, [doChangeTab])

	const gridSize = userConfig.properties?.gridSize

	const handleKeyDownInButtons = useCallback(
		(e: React.KeyboardEvent) => {
			const isControlOrCommandCombo = (e.ctrlKey || e.metaKey) && !e.altKey

			// e.target is the actual element where the event happened, e.currentTarget is the element where the event listener is attached
			const targetElement = e.target as HTMLElement

			if (isControlOrCommandCombo && e.key === '=') {
				e.preventDefault()
				gridZoomController.zoomIn(true)
			} else if (isControlOrCommandCombo && e.key === '-') {
				e.preventDefault()
				gridZoomController.zoomOut(true)
			} else if (isControlOrCommandCombo && e.key === '0') {
				e.preventDefault()
				gridZoomController.zoomReset()
			} else if (targetElement.tagName !== 'INPUT' && targetElement.tagName !== 'TEXTAREA') {
				switch (e.key) {
					case 'ArrowDown':
						setSelectedButton((selectedButton) => {
							if (selectedButton && gridSize) {
								return {
									...selectedButton,
									row: selectedButton.row >= gridSize.maxRow ? gridSize.minRow : selectedButton.row + 1,
								}
							} else {
								return selectedButton
							}
						})
						// TODO - ensure kept in view
						break
					case 'ArrowUp':
						setSelectedButton((selectedButton) => {
							if (selectedButton && gridSize) {
								return {
									...selectedButton,
									row: selectedButton.row <= gridSize.minRow ? gridSize.maxRow : selectedButton.row - 1,
								}
							} else {
								return selectedButton
							}
						})
						// TODO - ensure kept in view
						break
					case 'ArrowLeft':
						setSelectedButton((selectedButton) => {
							if (selectedButton && gridSize) {
								return {
									...selectedButton,
									column: selectedButton.column <= gridSize.minColumn ? gridSize.maxColumn : selectedButton.column - 1,
								}
							} else {
								return selectedButton
							}
						})
						// TODO - ensure kept in view
						break
					case 'ArrowRight':
						setSelectedButton((selectedButton) => {
							if (selectedButton && gridSize) {
								return {
									...selectedButton,
									column: selectedButton.column >= gridSize.maxColumn ? gridSize.minColumn : selectedButton.column + 1,
								}
							} else {
								return selectedButton
							}
						})
						// TODO - ensure kept in view
						break
					case 'PageUp':
						setSelectedButton((selectedButton) => {
							if (selectedButton) {
								const newPageNumber = selectedButton.pageNumber >= pages.data.length ? 1 : selectedButton.pageNumber + 1
								setPageNumber(newPageNumber)
								return {
									...selectedButton,
									pageNumber: newPageNumber,
								}
							} else {
								return selectedButton
							}
						})
						break
					case 'PageDown':
						setSelectedButton((selectedButton) => {
							if (selectedButton) {
								const newPageNumber = selectedButton.pageNumber <= 1 ? pages.data.length : selectedButton.pageNumber - 1
								setPageNumber(newPageNumber)
								return {
									...selectedButton,
									pageNumber: newPageNumber,
								}
							} else {
								return selectedButton
							}
						})
						break
				}

				if (selectedButton) {
					// keyup with button selected

					if (!e.ctrlKey && !e.metaKey && !e.altKey && (e.key === 'Backspace' || e.key === 'Delete')) {
						clearModalRef.current?.show(
							`Clear button ${formatLocation(selectedButton)}`,
							`This will clear the style, feedbacks and all actions`,
							'Clear',
							() => {
								socketEmitPromise(socket, 'controls:reset', [selectedButton]).catch((e) => {
									console.error(`Reset failed: ${e}`)
								})
							}
						)
					}
					if (isControlOrCommandCombo && e.key.toLowerCase() === 'c') {
						console.log('prepare copy', selectedButton)
						setCopyFromButton([selectedButton, 'copy'])
					}
					if (isControlOrCommandCombo && e.key.toLowerCase() === 'x') {
						console.log('prepare cut', selectedButton)
						setCopyFromButton([selectedButton, 'cut'])
					}
					if (isControlOrCommandCombo && e.key.toLowerCase() === 'v' && copyFromButton) {
						console.log('do paste', copyFromButton, selectedButton)

						if (copyFromButton[1] === 'copy') {
							socketEmitPromise(socket, 'controls:copy', [copyFromButton[0], selectedButton]).catch((e) => {
								console.error(`copy failed: ${e}`)
							})
							setTabResetToken(nanoid())
						} else if (copyFromButton[1] === 'cut') {
							socketEmitPromise(socket, 'controls:move', [copyFromButton[0], selectedButton]).catch((e) => {
								console.error(`move failed: ${e}`)
							})
							setCopyFromButton(null)
							setTabResetToken(nanoid())
						} else {
							console.error('unknown paste operation:', copyFromButton[1])
						}
					}
				}
			}
		},
		[socket, selectedButton, copyFromButton, gridSize]
	)

	return (
		<CRow className="buttons-page split-panels">
			<GenericConfirmModal ref={clearModalRef} />

			<CCol xs={12} xl={6} className="primary-panel">
				<MyErrorBoundary>
					<ButtonsGridPanel
						buttonGridClick={doButtonGridClick}
						isHot={hotPress}
						selectedButton={selectedButton}
						pageNumber={pageNumber}
						changePage={setPageNumber}
						onKeyDown={handleKeyDownInButtons}
						clearSelectedButton={clearSelectedButton}
						gridZoomController={gridZoomController}
						gridZoomValue={gridZoomValue}
					/>
				</MyErrorBoundary>
			</CCol>

			<CCol xs={12} xl={6} className="secondary-panel">
				<div className="secondary-panel-inner">
					<CNav variant="tabs">
						<CNavItem
							className={classNames({
								hidden: !selectedButton,
							})}
						>
							<CNavLink active={activeTab === 'edit'} onClick={() => doChangeTab('edit')}>
								<FontAwesomeIcon icon={faCalculator} /> Edit Button{' '}
								{selectedButton ? `${formatLocation(selectedButton)}` : '?'}
							</CNavLink>
						</CNavItem>
						<CNavItem>
							<CNavLink active={activeTab === 'pages'} onClick={() => doChangeTab('pages')}>
								<FontAwesomeIcon icon={faPaperPlane} /> Pages
							</CNavLink>
						</CNavItem>
						<CNavItem>
							<CNavLink active={activeTab === 'presets'} onClick={() => doChangeTab('presets')}>
								<FontAwesomeIcon icon={faGift} /> Presets
							</CNavLink>
						</CNavItem>
						<CNavItem>
							<CNavLink active={activeTab === 'action-recorder'} onClick={() => doChangeTab('action-recorder')}>
								<FontAwesomeIcon icon={faVideoCamera} /> Recorder
							</CNavLink>
						</CNavItem>
					</CNav>
					<CTabContent>
						<CTabPane visible={activeTab === 'edit'}>
							<MyErrorBoundary>
								{selectedButton && (
									<EditButton
										key={`${formatLocation(selectedButton)}-${tabResetToken}`}
										location={selectedButton}
										onKeyUp={handleKeyDownInButtons}
									/>
								)}
							</MyErrorBoundary>
						</CTabPane>
						<CTabPane visible={activeTab === 'pages'}>
							<MyErrorBoundary>
								<PagesList setPageNumber={setPageNumber} />
							</MyErrorBoundary>
						</CTabPane>
						<CTabPane visible={activeTab === 'presets'}>
							<MyErrorBoundary>
								<InstancePresets resetToken={tabResetToken} />
							</MyErrorBoundary>
						</CTabPane>
						<CTabPane visible={activeTab === 'action-recorder'}>
							<MyErrorBoundary>
								<ActionRecorder key={tabResetToken} />
							</MyErrorBoundary>
						</CTabPane>
					</CTabContent>
				</div>
			</CCol>
		</CRow>
	)
})<|MERGE_RESOLUTION|>--- conflicted
+++ resolved
@@ -1,9 +1,5 @@
 import { CCol, CNav, CNavItem, CNavLink, CRow, CTabContent, CTabPane } from '@coreui/react'
-<<<<<<< HEAD
-import { faCalculator, faDollarSign, faGift, faPaperPlane, faVideoCamera } from '@fortawesome/free-solid-svg-icons'
-=======
-import { faCalculator, faGift, faVideoCamera } from '@fortawesome/free-solid-svg-icons'
->>>>>>> e3ca3e12
+import { faCalculator, faGift, faPaperPlane, faVideoCamera } from '@fortawesome/free-solid-svg-icons'
 import { FontAwesomeIcon } from '@fortawesome/react-fontawesome'
 import { nanoid } from 'nanoid'
 import { InstancePresets } from './Presets.js'
