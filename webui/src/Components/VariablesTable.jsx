import React, { useCallback, useContext, useState } from 'react'
import { CButton } from '@coreui/react'
import { socketEmit2, StaticContext, VariableDefinitionsContext } from '../util'
import { CopyToClipboard } from 'react-copy-to-clipboard'
import { FontAwesomeIcon } from '@fortawesome/react-fontawesome'
import { faCopy } from '@fortawesome/free-solid-svg-icons'
import { useEffect } from 'react'
import { useMemo } from 'react'

export function VariablesTable({ label }) {
	const context = useContext(StaticContext)
	const variableDefinitionsContext = useContext(VariableDefinitionsContext)

<<<<<<< HEAD
	const variableDefinitions = useMemo(() => {
		const defs = variableDefinitionsContext[label] || []
		const defs2 = [...defs]

		defs2.sort((a, b) => a.name.localeCompare(b.name))

		return defs2
	}, [variableDefinitionsContext, label])
=======
	const variableDefinitions = variableDefinitionsContext[label] || {}
>>>>>>> bbfa7181
	const [variableValues, setVariableValues] = useState({})

	useEffect(() => {
		if (label) {
			const doPoll = () => {
				socketEmit2(context.socket, 'variables:instance-values', [label])
					.then((values) => {
						setVariableValues(values || {})
					})
					.catch((e) => {
						setVariableValues({})
						console.log('Failed to fetch variable values: ', e)
					})
			}

			doPoll()
			const interval = setInterval(doPoll, 1000)

			return () => {
				setVariableValues({})
				clearInterval(interval)
			}
		}
	}, [context.socket, label])

	const onCopied = useCallback(() => {
		context.notifier.current.show(`Copied`, 'Copied to clipboard', 5000)
	}, [context.notifier])

	if (Object.keys(variableDefinitions).length > 0) {
		return (
			<table className="table table-responsive-sm variables-table">
				<thead>
					<tr>
						<th>Variable</th>
						<th>Description</th>
						<th>Current value</th>
						<th>&nbsp;</th>
					</tr>
				</thead>
				<tbody>
					{Object.entries(variableDefinitions).map(([name, variable]) => {
						let value = variableValues[name]
						if (typeof value !== 'string') {
							value += ''
						}

						// Split into the lines
						const elms = []
						const lines = value.split('\\n')
						for (const i in lines) {
							const l = lines[i]
							elms.push(l)
							if (i <= lines.length - 1) {
								elms.push(<br key={i} />)
							}
						}

						return (
							<tr key={name}>
								<td>
									$({label}:{name})
								</td>
								<td>{variable.label}</td>
								<td>{elms}</td>
								<td>
									<CopyToClipboard text={`$(${label}:${name})`} onCopy={onCopied}>
										<CButton size="sm">
											<FontAwesomeIcon icon={faCopy} />
										</CButton>
									</CopyToClipboard>
								</td>
							</tr>
						)
					})}
				</tbody>
			</table>
		)
	} else {
		return <p>Connection has no variables</p>
	}
}<|MERGE_RESOLUTION|>--- conflicted
+++ resolved
@@ -11,7 +11,6 @@
 	const context = useContext(StaticContext)
 	const variableDefinitionsContext = useContext(VariableDefinitionsContext)
 
-<<<<<<< HEAD
 	const variableDefinitions = useMemo(() => {
 		const defs = variableDefinitionsContext[label] || []
 		const defs2 = [...defs]
@@ -20,9 +19,6 @@
 
 		return defs2
 	}, [variableDefinitionsContext, label])
-=======
-	const variableDefinitions = variableDefinitionsContext[label] || {}
->>>>>>> bbfa7181
 	const [variableValues, setVariableValues] = useState({})
 
 	useEffect(() => {
@@ -64,8 +60,8 @@
 					</tr>
 				</thead>
 				<tbody>
-					{Object.entries(variableDefinitions).map(([name, variable]) => {
-						let value = variableValues[name]
+					{variableDefinitions.map(([variable]) => {
+						let value = variableValues[variable.name]
 						if (typeof value !== 'string') {
 							value += ''
 						}
@@ -82,14 +78,14 @@
 						}
 
 						return (
-							<tr key={name}>
+							<tr key={variable.name}>
 								<td>
-									$({label}:{name})
+									$({label}:{variable.name})
 								</td>
 								<td>{variable.label}</td>
 								<td>{elms}</td>
 								<td>
-									<CopyToClipboard text={`$(${label}:${name})`} onCopy={onCopied}>
+									<CopyToClipboard text={`$(${label}:${variable.name})`} onCopy={onCopied}>
 										<CButton size="sm">
 											<FontAwesomeIcon icon={faCopy} />
 										</CButton>
