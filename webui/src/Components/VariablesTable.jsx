--- conflicted
+++ resolved
@@ -1,26 +1,16 @@
-<<<<<<< HEAD
 import React, { useCallback, useContext, useState, useMemo, useEffect, memo } from 'react'
 import { CAlert, CButton, CInput, CInputGroup, CInputGroupAppend } from '@coreui/react'
 import { SocketContext, socketEmitPromise, NotifierContext, VariableDefinitionsContext } from '../util'
 import { CopyToClipboard } from 'react-copy-to-clipboard'
 import { FontAwesomeIcon } from '@fortawesome/react-fontawesome'
 import { faCopy, faTimes } from '@fortawesome/free-solid-svg-icons'
-=======
-import React, { useCallback, useContext, useState, useMemo, memo } from 'react'
-import { CAlert, CButton, CInput, CInputGroup, CInputGroupAppend } from '@coreui/react'
-import { socketEmit, StaticContext, VariableDefinitionsContext } from '../util'
-import { CopyToClipboard } from 'react-copy-to-clipboard'
-import { FontAwesomeIcon } from '@fortawesome/react-fontawesome'
-import { faCopy, faTimes } from '@fortawesome/free-solid-svg-icons'
-import { useEffect } from 'react'
->>>>>>> 01d43973
 
 export function VariablesTable({ label }) {
 	const socket = useContext(SocketContext)
 	const notifier = useContext(NotifierContext)
 	const variableDefinitionsContext = useContext(VariableDefinitionsContext)
 
-<<<<<<< HEAD
+	const [variableValues, setVariableValues] = useState({})
 	const [filter, setFilter] = useState('')
 
 	const variableDefinitions = useMemo(() => {
@@ -36,11 +26,6 @@
 
 		return defs
 	}, [variableDefinitionsContext, label])
-=======
-	const variableDefinitions = variableDefinitionsContext[label]
->>>>>>> 01d43973
-	const [variableValues, setVariableValues] = useState({})
-	const [filter, setFilter] = useState('')
 
 	useEffect(() => {
 		if (label) {
@@ -92,38 +77,7 @@
 	const clearFilter = useCallback(() => setFilter(''), [])
 	const updateFilter = useCallback((e) => setFilter(e.currentTarget.value), [])
 
-<<<<<<< HEAD
 	if (variableDefinitions.length === 0) {
-=======
-	const [candidates, errorMsg] = useMemo(() => {
-		let candidates = []
-		if (variableDefinitions) {
-			try {
-				if (!filter) {
-					candidates = Object.entries(variableDefinitions)
-				} else {
-					const regexp = new RegExp(filter, 'i')
-
-					candidates = Object.entries(variableDefinitions).filter(
-						([name, variable]) => name.match(regexp) || variable.label.match(regexp)
-					)
-				}
-				return [candidates, null]
-			} catch (e) {
-				console.error('Failed to compile candidates list:', e)
-
-				return [null, e?.toString() || 'Unknown error']
-			}
-		} else {
-			return [null, null]
-		}
-	}, [variableDefinitions, filter])
-
-	const clearFilter = useCallback(() => setFilter(''), [])
-	const updateFilter = useCallback((e) => setFilter(e.currentTarget.value), [])
-
-	if (!variableDefinitions || Object.keys(variableDefinitions).length === 0) {
->>>>>>> 01d43973
 		return (
 			<CAlert color="warning" role="alert">
 				Connection has no variables
@@ -169,20 +123,11 @@
 						</tr>
 					)}
 					{candidates &&
-<<<<<<< HEAD
 						candidates.map((variable) => (
 							<VariablesTableRow
 								key={variable.name}
 								variable={variable}
 								value={variableValues[variable.name]}
-=======
-						candidates.map(([name, variable]) => (
-							<VariablesTableRow
-								key={variable.name}
-								variable={variable}
-								name={name}
-								value={variableValues[name]}
->>>>>>> 01d43973
 								label={label}
 								onCopied={onCopied}
 							/>
@@ -193,11 +138,7 @@
 	)
 }
 
-<<<<<<< HEAD
 const VariablesTableRow = memo(function VariablesTableRow({ variable, value, label, onCopied }) {
-=======
-const VariablesTableRow = memo(function VariablesTableRow({ variable, value, name, label, onCopied }) {
->>>>>>> 01d43973
 	if (typeof value !== 'string') {
 		value += ''
 	}
@@ -216,20 +157,12 @@
 	return (
 		<tr>
 			<td>
-<<<<<<< HEAD
 				$({label}:{variable.name})
-=======
-				$({label}:{name})
->>>>>>> 01d43973
 			</td>
 			<td>{variable.label}</td>
 			<td>{elms}</td>
 			<td>
-<<<<<<< HEAD
 				<CopyToClipboard text={`$(${label}:${variable.name})`} onCopy={onCopied}>
-=======
-				<CopyToClipboard text={`$(${label}:${name})`} onCopy={onCopied}>
->>>>>>> 01d43973
 					<CButton size="sm">
 						<FontAwesomeIcon icon={faCopy} />
 					</CButton>
