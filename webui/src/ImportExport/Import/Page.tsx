--- conflicted
+++ resolved
@@ -116,21 +116,17 @@
 				<MyErrorBoundary>
 					<>
 						<CCol sm={12}>
-							<ButtonGridHeader pageNumber={pageNumber} changePage={changePage} setPage={setPageNumber}>
+							<ButtonGridHeader pageNumber={pageNumber} changePage={changePage} setPage={setPageNumber} newPageAtEnd>
 								<ButtonGridZoomControl
 									useCompactButtons={true}
 									gridZoomValue={gridZoomValue}
 									gridZoomController={gridZoomController}
 								/>
 
-<<<<<<< HEAD
-							<ButtonGridHeader pageNumber={pageNumber} changePage={changePage} setPage={setPageNumber} newPageAtEnd />
-=======
 								<CButton color="light" className="btn-right" title="Home Position" onClick={resetDestinationPosition}>
 									<FontAwesomeIcon icon={faHome} />
 								</CButton>
 							</ButtonGridHeader>
->>>>>>> cd3a4cb4
 						</CCol>
 						<div className="buttongrid">
 							{hasBeenRendered && destinationGridSize && (
