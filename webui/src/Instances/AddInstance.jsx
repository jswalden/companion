import React, { memo, useContext, useMemo, useState } from 'react'
import { CAlert, CButton, CInput, CInputGroup, CInputGroupAppend } from '@coreui/react'
import { go as fuzzySearch } from 'fuzzysort'
import { FontAwesomeIcon } from '@fortawesome/react-fontawesome'
import { faExclamationTriangle, faQuestionCircle, faTimes } from '@fortawesome/free-solid-svg-icons'
import { socketEmitPromise, SocketContext, NotifierContext, ModulesContext } from '../util'
import { useCallback } from 'react'
import { useRef } from 'react'
import { GenericConfirmModal } from '../Components/GenericConfirmModal'

export function AddInstancesPanel({ showHelp, doConfigureInstance }) {
	return (
		<>
			<AddInstancesInner showHelp={showHelp} configureInstance={doConfigureInstance} />
		</>
	)
}

const AddInstancesInner = memo(function AddInstancesInner({ showHelp, configureInstance }) {
	const socket = useContext(SocketContext)
	const notifier = useContext(NotifierContext)
	const modules = useContext(ModulesContext)
	const [filter, setFilter] = useState('')

	const confirmRef = useRef(null)

	const addInstanceInner = useCallback(
		(type, product) => {
			socketEmitPromise(socket, 'instances:add', [{ type: type, product: product }])
				.then((id) => {
					setFilter('')
					console.log('NEW INSTANCE', id)
					configureInstance(id)
				})
				.catch((e) => {
					notifier.current.show(`Failed to create connection`, `Failed: ${e}`)
					console.error('Failed to create connection:', e)
				})
		},
		[socket, notifier, configureInstance]
	)

	const addInstance = useCallback(
		(type, product, module) => {
			if (module.isLegacy) {
				confirmRef.current.show(
					`${module.manufacturer} ${product} is outdated`,
					null, // Passed as param to the thing
					'Add anyway',
					() => {
						addInstanceInner(type, product)
					}
				)
			} else {
				addInstanceInner(type, product)
			}
		},
		[addInstanceInner]
	)

	const allProducts = useMemo(() => {
		return Object.values(modules).flatMap((module) => module.products.map((product) => ({ product, ...module })))
	}, [modules])

	let candidates = []
	try {
		const candidatesObj = {}

		const searchResults = filter
			? fuzzySearch(filter, allProducts, {
					keys: ['product', 'name', 'manufacturer', 'keywords'],
					threshold: -10_000,
			  }).map((x) => x.obj)
			: allProducts

		for (const module of searchResults) {
			candidatesObj[module.name] = (
				<div key={module.name + module.id}>
					<CButton color="primary" onClick={() => addInstance(module.id, module.product, module)}>
						Add
					</CButton>
					&nbsp;
					{module.isLegacy && (
						<>
							<FontAwesomeIcon
								icon={faExclamationTriangle}
								color="#ff6600"
<<<<<<< HEAD
								size={"xl"}
								title="This module has not been updated for Companion 3.0, and may be broken as a result"
=======
								size={'xl'}
								title="This module has not been updated for Companion 3.0, and may not work fully"
>>>>>>> 7927b1e8
							/>
							&nbsp;
						</>
					)}
					{module.name}
					{module.hasHelp && (
						<div className="float_right" onClick={() => showHelp(module.id)}>
							<FontAwesomeIcon icon={faQuestionCircle} />
						</div>
					)}
				</div>
			)
		}

		if (!filter) {
			candidates = Object.entries(candidatesObj)
				.sort((a, b) => {
					const aName = a[0].toLocaleLowerCase()
					const bName = b[0].toLocaleLowerCase()
					if (aName < bName) return -1
					if (aName > bName) return 1
					return 0
				})
				.map((c) => c[1])
		} else {
			candidates = Object.entries(candidatesObj).map((c) => c[1])
		}
	} catch (e) {
		console.error('Failed to compile candidates list:', e)

		candidates = []
		candidates.push(
			<CAlert color="warning" role="alert">
				Failed to build list of modules:
				<br />
				{e?.toString()}
			</CAlert>
		)
	}

	const confirmContent = (
		<>
			<p>
				This module has not been verified to be compatible with this version of companion. It may be buggy or completely
				broken.
			</p>
			<p>
				If this module is broken, please let us know in{' '}
				<a target="_blank" rel="noreferrer" href="https://github.com/bitfocus/companion/issues/2157">
					this github issue
				</a>
			</p>
		</>
	)

	return (
		<>
			<GenericConfirmModal ref={confirmRef} content={confirmContent} />
			<div style={{ clear: 'both' }} className="row-heading">
				<h4>Add connection</h4>
				<p>
					Companion currently supports {Object.keys(modules).length} different things, and the list grows every day. If
					you can't find the device you're looking for, please{' '}
					<a target="_new" href="https://github.com/bitfocus/companion-module-requests">
						add a request
					</a>{' '}
					on GitHub
				</p>
				<CInputGroup>
					<CInput
						type="text"
						placeholder="Search ..."
						onChange={(e) => setFilter(e.currentTarget.value)}
						value={filter}
						style={{ fontSize: '1.2em' }}
					/>
					<CInputGroupAppend>
						<CButton color="danger" onClick={() => setFilter('')}>
							<FontAwesomeIcon icon={faTimes} />
						</CButton>
					</CInputGroupAppend>
				</CInputGroup>
				<br />
			</div>
			<div id="instance_add_search_results">{candidates}</div>
		</>
	)
})<|MERGE_RESOLUTION|>--- conflicted
+++ resolved
@@ -85,13 +85,8 @@
 							<FontAwesomeIcon
 								icon={faExclamationTriangle}
 								color="#ff6600"
-<<<<<<< HEAD
-								size={"xl"}
-								title="This module has not been updated for Companion 3.0, and may be broken as a result"
-=======
 								size={'xl'}
 								title="This module has not been updated for Companion 3.0, and may not work fully"
->>>>>>> 7927b1e8
 							/>
 							&nbsp;
 						</>
