import { useContext, useMemo } from 'react'
import { SocketContext } from '../../util.js'
import type { IEntityEditorService } from './ControlEntitiesService.js'
import type { EntityOwner, SomeEntityModel, SomeSocketEntityLocation } from '@companion-app/shared/Model/EntityModel.js'

export function useActionRecorderActionService(sessionId: string): IEntityEditorService {
	const socket = useContext(SocketContext)

	return useMemo(
		() => ({
			listId: 'trigger_actions',
			confirmModal: { current: null }, // TODO this is a hack

			addEntity: (_connectionId: string, _definitionId: string, _ownerId: EntityOwner | null) => {
				// Not supported
			},
			moveCard: (
				_dragListId: SomeSocketEntityLocation,
				dragEntityId: string,
				_dropOwnerId: EntityOwner | null,
				dropIndex: number
			) => {
				socket
					.emitPromise('action-recorder:session:action-reorder', [sessionId, dragEntityId, dropIndex])
					.catch((e) => {
						console.error(e)
					})
			},

			setValue: (entityId: string, _action: SomeEntityModel | undefined, key: string, value: any) => {
				socket.emitPromise('action-recorder:session:action-set-value', [sessionId, entityId, key, value]).catch((e) => {
					console.error(e)
				})
			},

			setConnection: (_entityId: string, _connectionId: string) => {
				// Not implemented in action recorder
			},

<<<<<<< HEAD
			setDelay: (entityId: string, delay: number) => {
				socket.emitPromise('action-recorder:session:action-delay', [sessionId, entityId, delay]).catch((e) => {
					console.error(e)
				})
			},

			performDelete: (entityId: string) => {
				socket.emitPromise('action-recorder:session:action-delete', [sessionId, entityId]).catch((e) => {
=======
			performDelete: (actionId: string) => {
				socket.emitPromise('action-recorder:session:action-delete', [sessionId, actionId]).catch((e) => {
>>>>>>> 145fe9ec
					console.error(e)
				})
			},

			performDuplicate: (entityId: string) => {
				socket.emitPromise('action-recorder:session:action-duplicate', [sessionId, entityId]).catch((e) => {
					console.error(e)
				})
			},

			performLearn: undefined,
			setEnabled: undefined,
			setHeadline: undefined,

			setInverted: (_entityId: string, _inverted: boolean) => {
				// Not supported
			},

			setSelectedStyleProps: (_entityId: string, _keys: string[]) => {
				// Not supported
			},

			setStylePropsValue: (_entityId: string, _key: string, _value: any) => {
				// Not supported
			},
		}),
		[socket, sessionId]
	)
}<|MERGE_RESOLUTION|>--- conflicted
+++ resolved
@@ -37,19 +37,8 @@
 				// Not implemented in action recorder
 			},
 
-<<<<<<< HEAD
-			setDelay: (entityId: string, delay: number) => {
-				socket.emitPromise('action-recorder:session:action-delay', [sessionId, entityId, delay]).catch((e) => {
-					console.error(e)
-				})
-			},
-
-			performDelete: (entityId: string) => {
-				socket.emitPromise('action-recorder:session:action-delete', [sessionId, entityId]).catch((e) => {
-=======
 			performDelete: (actionId: string) => {
 				socket.emitPromise('action-recorder:session:action-delete', [sessionId, actionId]).catch((e) => {
->>>>>>> 145fe9ec
 					console.error(e)
 				})
 			},
