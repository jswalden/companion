--- conflicted
+++ resolved
@@ -30,11 +30,8 @@
 import { EditTriggerPanel } from './EditPanel'
 import { GenericConfirmModal } from '../Components/GenericConfirmModal'
 import { ParseControlId } from '@companion/shared/ControlId'
-<<<<<<< HEAD
 import { ConfirmExportModal } from '../Components/ConfirmExportModal'
-=======
 import classNames from 'classnames'
->>>>>>> 2cfa2b73
 
 export const Triggers = memo(function Triggers() {
 	const socket = useContext(SocketContext)
