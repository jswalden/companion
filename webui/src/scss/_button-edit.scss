.edit-button-panel {
<<<<<<< HEAD
	margin-right: -0.75rem;
=======
	margin-right: -0.5rem;
>>>>>>> f7931c19
	h4 {
		margin-top: 1rem;
	}

	svg {
		font-size: 1rem;
	}
}

.flex-form {
	& > div:not(.btn-group) {
		// column
		margin-bottom: 10px;
	}

	label {
		justify-content: left;
		font-weight: bold;
		font-size: 0.85em;
		margin-bottom: 0.15rem;
	}

	.png-browse {
		display: block;
		white-space: nowrap;
	}
}

<<<<<<< HEAD
=======
.flex-form-row {
	margin: 0;
}

>>>>>>> f7931c19
table.action-table td,
table.variables-table td,
table.feedback-table td {
	border-bottom: 10px solid #f0f0f0;
	border-top: 10px solid #f0f0f0;
}

table.action-table,
table.variables-table,
table.feedback-table {
	.actionlist-dragging,
	.feedbacklist-dragging {
		opacity: 0.5;
	}

	.actionlist-dropzone {
		p {
			border: 2px dashed #bbb;
			border-radius: 5px;
			text-align: center;
			margin: 0;
			padding: 0.75rem;
		}
	}

	td.td-reorder {
		padding-right: 0;
		vertical-align: middle;
	}
	.editor-grid-events {
		margin-right: -0.75rem;
	}
	.editor-grid {
		display: grid;
		grid-template-columns: 0.7fr auto 1fr;
		grid-template-rows: auto auto auto 1fr;
		column-gap: 10px;

		.cell-name {
			font-weight: bold;
			grid-row: 1;
			grid-column: 1 / 3;
		}

		.cell-controls {
			grid-row: 1;
			grid-column: 3;
			text-align: right;
		}

		.cell-description {
			grid-row: 2;
			grid-column: 1;
		}

		.cell-bank-preview {
			grid-row: 2 / 5;
			grid-column: 2;

			.bank {
				padding: 0;
			}
		}

		.cell-delay {
			grid-row: 3;
			grid-column: 1;

			// @include media-breakpoint-up('sm') {
			// 	width: 70%;
			// }
		}

		.cell-actions {
			grid-row: 4;
			grid-column: 1;
		}

		.cell-option {
			grid-row: 2 / 5;
			grid-column: 3;
		}

		.cell-styles {
			grid-row: 5;
			grid-column: 3;

			.png-browse {
				display: block;
			}
		}
		.cell-styles-manage {
			grid-row: 5;
			grid-column: 1 / 3;
		}
	}

	// Give a border the bottom of the table. based on the table.td rule from coreui
	tbody {
		border-bottom: $table-border-width solid;

		@include themes($table-theme-map, $create: parent) {
			border-bottom-color: themes-get-value('table-border-color');
		}
	}
}

.add-dropdown-wrapper {
	display: grid;
	grid-auto-flow: column;
	grid-template-columns: 1fr auto;
}

.add-browse-card {
	.card-header {
		cursor: pointer;
		font-weight: bold;
		// background-color: #ccc;

		&:hover {
			text-decoration: underline;
		}
	}

	.card-body {
		padding: 0;
	}

	.table {
		margin-bottom: 0;

		td {
			vertical-align: middle;
		}

		.item-label {
			font-weight: bold;
		}
	}

	p.no-entries {
		padding: 0.75rem;
		margin: 0;
	}
}<|MERGE_RESOLUTION|>--- conflicted
+++ resolved
@@ -1,9 +1,5 @@
 .edit-button-panel {
-<<<<<<< HEAD
-	margin-right: -0.75rem;
-=======
 	margin-right: -0.5rem;
->>>>>>> f7931c19
 	h4 {
 		margin-top: 1rem;
 	}
@@ -32,13 +28,10 @@
 	}
 }
 
-<<<<<<< HEAD
-=======
 .flex-form-row {
 	margin: 0;
 }
 
->>>>>>> f7931c19
 table.action-table td,
 table.variables-table td,
 table.feedback-table td {
